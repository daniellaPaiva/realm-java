{
<<<<<<< HEAD
    "id": "5ede0729eab8deea4edf0589",
=======
    "id": "5edea20f0f99fe616bf40aeb",
>>>>>>> 672a355e
    "name": "custom-function",
    "type": "custom-function",
    "config": {
        "authFunctionName": "authFunc"
    },
    "disabled": false
}<|MERGE_RESOLUTION|>--- conflicted
+++ resolved
@@ -1,9 +1,5 @@
 {
-<<<<<<< HEAD
-    "id": "5ede0729eab8deea4edf0589",
-=======
     "id": "5edea20f0f99fe616bf40aeb",
->>>>>>> 672a355e
     "name": "custom-function",
     "type": "custom-function",
     "config": {
