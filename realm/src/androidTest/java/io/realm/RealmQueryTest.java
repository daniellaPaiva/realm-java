--- conflicted
+++ resolved
@@ -4,11 +4,7 @@
 
 import java.util.Date;
 import java.util.concurrent.CountDownLatch;
-<<<<<<< HEAD
-=======
 import java.util.concurrent.TimeUnit;
-import java.util.concurrent.atomic.AtomicInteger;
->>>>>>> 9dc76c26
 
 import io.realm.entities.AllTypes;
 import io.realm.entities.CatOwner;
@@ -465,6 +461,7 @@
         Dog dog = dogs.where().equalTo("weight", 1d).findFirst();
         assertEquals(dog1, dog);
     }
+
 
     public void testSortMultiFailures() {
         // zero fields specified
