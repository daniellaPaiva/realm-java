--- conflicted
+++ resolved
@@ -247,7 +247,6 @@
     }
 
     /**
-<<<<<<< HEAD
      * Returns an Rx Observable that monitors changes to this RealmObject. It will output the object when
      * subscribed to.
      *
@@ -261,10 +260,7 @@
     }
 
     /**
-     * Notify all registered listeners.
-=======
      * Notifies all registered listeners.
->>>>>>> f84bdf28
      */
     void notifyChangeListeners() {
         realm.checkIfValid();
