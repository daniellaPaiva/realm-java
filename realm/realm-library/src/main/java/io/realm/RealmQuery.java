/*
 * Copyright 2014 Realm Inc.
 *
 * Licensed under the Apache License, Version 2.0 (the "License");
 * you may not use this file except in compliance with the License.
 * You may obtain a copy of the License at
 *
 * http://www.apache.org/licenses/LICENSE-2.0
 *
 * Unless required by applicable law or agreed to in writing, software
 * distributed under the License is distributed on an "AS IS" BASIS,
 * WITHOUT WARRANTIES OR CONDITIONS OF ANY KIND, either express or implied.
 * See the License for the specific language governing permissions and
 * limitations under the License.
 */

package io.realm;


import java.util.Collections;
import java.util.Date;

import io.realm.annotations.Required;
import io.realm.internal.Collection;
import io.realm.internal.LinkView;
import io.realm.internal.PendingRow;
import io.realm.internal.RealmObjectProxy;
import io.realm.internal.Row;
import io.realm.internal.SortDescriptor;
import io.realm.internal.Table;
import io.realm.internal.TableQuery;
import io.realm.internal.fields.FieldDescriptor;


/**
 * A RealmQuery encapsulates a query on a {@link io.realm.Realm} or a {@link io.realm.RealmResults} using the Builder
 * pattern. The query is executed using either {@link #findAll()} or {@link #findFirst()}.
 * <p>
 * The input to many of the query functions take a field name as String. Note that this is not type safe. If a
 * RealmObject class is refactored care has to be taken to not break any queries.
 * <p>
 * A {@link io.realm.Realm} is unordered, which means that there is no guarantee that querying a Realm will return the
 * objects in the order they where inserted. Use {@link #findAllSorted(String)} and similar methods if a specific order
 * is required.
 * <p>
 * A RealmQuery cannot be passed between different threads.
 *
 * @param <E> the class of the objects to be queried.
 * @see <a href="http://en.wikipedia.org/wiki/Builder_pattern">Builder pattern</a>
 * @see Realm#where(Class)
 * @see RealmResults#where()
 */
public class RealmQuery<E extends RealmModel> {

    private final Table table;
    private final BaseRealm realm;
    private final TableQuery query;
    private final RealmObjectSchema schema;
    private Class<E> clazz;
    private String className;
    private LinkView linkView;
    private static final String TYPE_MISMATCH = "Field '%s': type mismatch - %s expected.";
    private static final String EMPTY_VALUES = "Non-empty 'values' must be provided.";
    private static final String ASYNC_QUERY_WRONG_THREAD_MESSAGE = "Async query cannot be created on current thread.";

    /**
     * Creates a query for objects of a given class from a {@link Realm}.
     *
     * @param realm the realm to query within.
     * @param clazz the class to query.
     * @return {@link RealmQuery} object. After building the query call one of the {@code find*} methods
     * to run it.
     */
    public static <E extends RealmModel> RealmQuery<E> createQuery(Realm realm, Class<E> clazz) {
        return new RealmQuery<>(realm, clazz);
    }

    /**
     * Creates a query for dynamic objects of a given type from a {@link DynamicRealm}.
     *
     * @param realm the realm to query within.
     * @param className the type to query.
     * @return {@link RealmQuery} object. After building the query call one of the {@code find*} methods
     * to run it.
     */
    public static <E extends RealmModel> RealmQuery<E> createDynamicQuery(DynamicRealm realm, String className) {
        return new RealmQuery<>(realm, className);
    }

    /**
     * Creates a query from an existing {@link RealmResults}.
     *
     * @param queryResults an existing @{link io.realm.RealmResults} to query against.
     * @return {@link RealmQuery} object. After building the query call one of the {@code find*} methods
     * to run it.
     */
    @SuppressWarnings("unchecked")
    public static <E extends RealmModel> RealmQuery<E> createQueryFromResult(RealmResults<E> queryResults) {
        return (queryResults.classSpec == null)
                ? new RealmQuery(queryResults, queryResults.className)
                : new RealmQuery<>(queryResults, queryResults.classSpec);
    }

    /**
     * Creates a query from an existing {@link RealmList}.
     *
     * @param list an existing @{link io.realm.RealmList} to query against.
     * @return {@link RealmQuery} object. After building the query call one of the {@code find*} methods
     * to run it.
     */
    @SuppressWarnings("unchecked")
    public static <E extends RealmModel> RealmQuery<E> createQueryFromList(RealmList<E> list) {
        return (list.clazz == null)
                ? new RealmQuery(list.realm, list.view, list.className)
                : new RealmQuery(list.realm, list.view, list.clazz);
    }

    private RealmQuery(Realm realm, Class<E> clazz) {
        this.realm = realm;
        this.clazz = clazz;
        this.schema = realm.getSchema().getSchemaForClass(clazz);
        this.table = schema.getTable();
        this.linkView = null;
        this.query = table.where();
    }

    private RealmQuery(RealmResults<E> queryResults, Class<E> clazz) {
        this.realm = queryResults.realm;
        this.clazz = clazz;
        this.schema = realm.getSchema().getSchemaForClass(clazz);
        this.table = queryResults.getTable();
        this.linkView = null;
        this.query = queryResults.getCollection().where();
    }

    private RealmQuery(BaseRealm realm, LinkView linkView, Class<E> clazz) {
        this.realm = realm;
        this.clazz = clazz;
        this.schema = realm.getSchema().getSchemaForClass(clazz);
        this.table = schema.getTable();
        this.linkView = linkView;
        this.query = linkView.where();
    }

    private RealmQuery(BaseRealm realm, String className) {
        this.realm = realm;
        this.className = className;
        this.schema = realm.getSchema().getSchemaForClass(className);
        this.table = schema.getTable();
        this.query = table.where();
    }

    private RealmQuery(RealmResults<DynamicRealmObject> queryResults, String className) {
        this.realm = queryResults.realm;
        this.className = className;
        this.schema = realm.getSchema().getSchemaForClass(className);
        this.table = schema.getTable();
        this.query = queryResults.getCollection().where();
    }

    private RealmQuery(BaseRealm realm, LinkView linkView, String className) {
        this.realm = realm;
        this.className = className;
        this.schema = realm.getSchema().getSchemaForClass(className);
        this.table = schema.getTable();
        this.linkView = linkView;
        this.query = linkView.where();
    }

    /**
     * Checks if {@link io.realm.RealmQuery} is still valid to use i.e., the {@link io.realm.Realm} instance hasn't been
     * closed and any parent {@link io.realm.RealmResults} is still valid.
     *
     * @return {@code true} if still valid to use, {@code false} otherwise.
     */
    public boolean isValid() {
        if (realm == null || realm.isClosed() /* this includes thread checking */) {
            return false;
        }

        if (linkView != null) {
            return linkView.isAttached();
        }
        return table != null && table.isValid();
    }

    /**
     * Tests if a field is {@code null}. Only works for nullable fields.
     * <p>
     * For link queries, if any part of the link path is {@code null} the whole path is considered to be {@code null}
     * e.g., {@code isNull("linkField.stringField")} will be considered to be {@code null} if either {@code linkField} or
     * {@code linkField.stringField} is {@code null}.
     *
     * @param fieldName the field name.
     * @return the query object.
     * @throws java.lang.IllegalArgumentException if the field is not nullable.
     * @see Required for further infomation.
     */
    public RealmQuery<E> isNull(String fieldName) {
        realm.checkIfValid();

        FieldDescriptor fd = schema.getColumnIndices(fieldName);

        // Checks that fieldName has the correct type is done in C++.
        this.query.isNull(fd.getColumnIndices(), fd.getNativeTablePointers());
        return this;
    }

    /**
     * Tests if a field is not {@code null}. Only works for nullable fields.
     *
     * @param fieldName the field name.
     * @return the query object.
     * @throws java.lang.IllegalArgumentException if the field is not nullable.
     * @see Required for further infomation.
     */
    public RealmQuery<E> isNotNull(String fieldName) {
        realm.checkIfValid();

        FieldDescriptor fd = schema.getColumnIndices(fieldName);

        // Checks that fieldName has the correct type is done in C++.
        this.query.isNotNull(fd.getColumnIndices(), fd.getNativeTablePointers());
        return this;
    }

    /**
     * Equal-to comparison.
     *
     * @param fieldName the field to compare.
     * @param value the value to compare with.
     * @return the query object.
     * @throws java.lang.IllegalArgumentException if one or more arguments do not match class or field type.
     */
    public RealmQuery<E> equalTo(String fieldName, String value) {
        return this.equalTo(fieldName, value, Case.SENSITIVE);
    }

    /**
     * Equal-to comparison.
     *
     * @param fieldName the field to compare.
     * @param value the value to compare with.
     * @param casing how to handle casing. Setting this to {@link Case#INSENSITIVE} only works for Latin-1 characters.
     * @return the query object.
     * @throws java.lang.IllegalArgumentException if one or more arguments do not match class or field type.
     */
    public RealmQuery<E> equalTo(String fieldName, String value, Case casing) {
        realm.checkIfValid();

        return equalToWithoutThreadValidation(fieldName, value, casing);
    }

    private RealmQuery<E> equalToWithoutThreadValidation(String fieldName, String value, Case casing) {
        FieldDescriptor fd = schema.getColumnIndices(fieldName, RealmFieldType.STRING);
        this.query.equalTo(fd.getColumnIndices(), fd.getNativeTablePointers(), value, casing);
        return this;
    }

    /**
     * Equal-to comparison.
     *
     * @param fieldName the field to compare.
     * @param value the value to compare with.
     * @return the query object.
     * @throws java.lang.IllegalArgumentException if one or more arguments do not match class or field type.
     */
    public RealmQuery<E> equalTo(String fieldName, Byte value) {
        realm.checkIfValid();

        return equalToWithoutThreadValidation(fieldName, value);
    }

    private RealmQuery<E> equalToWithoutThreadValidation(String fieldName, Byte value) {
        FieldDescriptor fd = schema.getColumnIndices(fieldName, RealmFieldType.INTEGER);
        if (value == null) {
            this.query.isNull(fd.getColumnIndices(), fd.getNativeTablePointers());
        } else {
            this.query.equalTo(fd.getColumnIndices(), fd.getNativeTablePointers(), value);
        }
        return this;
    }

    /**
     * Equal-to comparison.
     *
     * @param fieldName the field to compare.
     * @param value the value to compare with.
     * @return the query object.
     * @throws java.lang.IllegalArgumentException if one or more arguments do not match class or field type.
     */
    public RealmQuery<E> equalTo(String fieldName, byte[] value) {
        realm.checkIfValid();

        FieldDescriptor fd = schema.getColumnIndices(fieldName, RealmFieldType.BINARY);
        if (value == null) {
            this.query.isNull(fd.getColumnIndices(), fd.getNativeTablePointers());
        } else {
            this.query.equalTo(fd.getColumnIndices(), fd.getNativeTablePointers(), value);
        }
        return this;
    }

    /**
     * Equal-to comparison.
     *
     * @param fieldName the field to compare.
     * @param value the value to compare with.
     * @return the query object.
     * @throws java.lang.IllegalArgumentException if one or more arguments do not match class or field type.
     */
    public RealmQuery<E> equalTo(String fieldName, Short value) {
        realm.checkIfValid();

        return equalToWithoutThreadValidation(fieldName, value);
    }

    private RealmQuery<E> equalToWithoutThreadValidation(String fieldName, Short value) {
        FieldDescriptor fd = schema.getColumnIndices(fieldName, RealmFieldType.INTEGER);
        if (value == null) {
            this.query.isNull(fd.getColumnIndices(), fd.getNativeTablePointers());
        } else {
            this.query.equalTo(fd.getColumnIndices(), fd.getNativeTablePointers(), value);
        }
        return this;
    }

    /**
     * Equal-to comparison.
     *
     * @param fieldName the field to compare.
     * @param value the value to compare with.
     * @return the query object.
     * @throws java.lang.IllegalArgumentException if one or more arguments do not match class or field type.
     */
    public RealmQuery<E> equalTo(String fieldName, Integer value) {
        realm.checkIfValid();

        return equalToWithoutThreadValidation(fieldName, value);
    }

    private RealmQuery<E> equalToWithoutThreadValidation(String fieldName, Integer value) {
        FieldDescriptor fd = schema.getColumnIndices(fieldName, RealmFieldType.INTEGER);
        if (value == null) {
            this.query.isNull(fd.getColumnIndices(), fd.getNativeTablePointers());
        } else {
            this.query.equalTo(fd.getColumnIndices(), fd.getNativeTablePointers(), value);
        }
        return this;
    }

    /**
     * Equal-to comparison.
     *
     * @param fieldName the field to compare.
     * @param value the value to compare with.
     * @return the query object.
     * @throws java.lang.IllegalArgumentException if one or more arguments do not match class or field type.
     */
    public RealmQuery<E> equalTo(String fieldName, Long value) {
        realm.checkIfValid();

        return equalToWithoutThreadValidation(fieldName, value);
    }

    private RealmQuery<E> equalToWithoutThreadValidation(String fieldName, Long value) {
        FieldDescriptor fd = schema.getColumnIndices(fieldName, RealmFieldType.INTEGER);
        if (value == null) {
            this.query.isNull(fd.getColumnIndices(), fd.getNativeTablePointers());
        } else {
            this.query.equalTo(fd.getColumnIndices(), fd.getNativeTablePointers(), value);
        }
        return this;
    }

    /**
     * Equal-to comparison.
     *
     * @param fieldName the field to compare.
     * @param value the value to compare with.
     * @return the query object.
     * @throws java.lang.IllegalArgumentException if one or more arguments do not match class or field type.
     */
    public RealmQuery<E> equalTo(String fieldName, Double value) {
        realm.checkIfValid();

        return equalToWithoutThreadValidation(fieldName, value);
    }

    private RealmQuery<E> equalToWithoutThreadValidation(String fieldName, Double value) {
        FieldDescriptor fd = schema.getColumnIndices(fieldName, RealmFieldType.DOUBLE);
        if (value == null) {
            this.query.isNull(fd.getColumnIndices(), fd.getNativeTablePointers());
        } else {
            this.query.equalTo(fd.getColumnIndices(), fd.getNativeTablePointers(), value);
        }
        return this;
    }

    /**
     * Equal-to comparison.
     *
     * @param fieldName the field to compare.
     * @param value the value to compare with.
     * @return The query object.
     * @throws java.lang.IllegalArgumentException if one or more arguments do not match class or field type.
     */
    public RealmQuery<E> equalTo(String fieldName, Float value) {
        realm.checkIfValid();

        return equalToWithoutThreadValidation(fieldName, value);
    }

    private RealmQuery<E> equalToWithoutThreadValidation(String fieldName, Float value) {
        FieldDescriptor fd = schema.getColumnIndices(fieldName, RealmFieldType.FLOAT);
        if (value == null) {
            this.query.isNull(fd.getColumnIndices(), fd.getNativeTablePointers());
        } else {
            this.query.equalTo(fd.getColumnIndices(), fd.getNativeTablePointers(), value);
        }
        return this;
    }

    /**
     * Equal-to comparison.
     *
     * @param fieldName the field to compare.
     * @param value the value to compare with.
     * @return the query object.
     * @throws java.lang.IllegalArgumentException if one or more arguments do not match class or field type.
     */
    public RealmQuery<E> equalTo(String fieldName, Boolean value) {
        realm.checkIfValid();

        return equalToWithoutThreadValidation(fieldName, value);
    }

    private RealmQuery<E> equalToWithoutThreadValidation(String fieldName, Boolean value) {
        FieldDescriptor fd = schema.getColumnIndices(fieldName, RealmFieldType.BOOLEAN);
        if (value == null) {
            this.query.isNull(fd.getColumnIndices(), fd.getNativeTablePointers());
        } else {
            this.query.equalTo(fd.getColumnIndices(), fd.getNativeTablePointers(), value);
        }
        return this;
    }

    /**
     * Equal-to comparison.
     *
     * @param fieldName the field to compare.
     * @param value the value to compare with.
     * @return the query object.
     * @throws java.lang.IllegalArgumentException if one or more arguments do not match class or field type.
     */
    public RealmQuery<E> equalTo(String fieldName, Date value) {
        realm.checkIfValid();

        return equalToWithoutThreadValidation(fieldName, value);
    }

    private RealmQuery<E> equalToWithoutThreadValidation(String fieldName, Date value) {
        FieldDescriptor fd = schema.getColumnIndices(fieldName, RealmFieldType.DATE);
        this.query.equalTo(fd.getColumnIndices(), fd.getNativeTablePointers(), value);
        return this;
    }

    /**
     * In comparison. This allows you to test if objects match any value in an array of values.
     *
     * @param fieldName the field to compare.
     * @param values array of values to compare with and it cannot be null or empty.
     * @return the query object.
     * @throws java.lang.IllegalArgumentException if the field isn't a String field or {@code values} is {@code null} or
     * empty.
     */
    public RealmQuery<E> in(String fieldName, String[] values) {
        return in(fieldName, values, Case.SENSITIVE);
    }

    /**
     * In comparison. This allows you to test if objects match any value in an array of values.
     *
     * @param fieldName the field to compare.
     * @param values array of values to compare with and it cannot be null or empty.
     * @param casing how casing is handled. {@link Case#INSENSITIVE} works only for the Latin-1 characters.
     * @return the query object.
     * @throws java.lang.IllegalArgumentException if the field isn't a String field or {@code values} is {@code null} or
     * empty.
     */
    public RealmQuery<E> in(String fieldName, String[] values, Case casing) {
        realm.checkIfValid();

        if (values == null || values.length == 0) {
            throw new IllegalArgumentException(EMPTY_VALUES);
        }
        beginGroupWithoutThreadValidation().equalToWithoutThreadValidation(fieldName, values[0], casing);
        for (int i = 1; i < values.length; i++) {
            orWithoutThreadValidation().equalToWithoutThreadValidation(fieldName, values[i], casing);
        }
        return endGroupWithoutThreadValidation();
    }

    /**
     * In comparison. This allows you to test if objects match any value in an array of values.
     *
     * @param fieldName the field to compare.
     * @param values array of values to compare with and it cannot be null or empty.
     * @return the query object.
     * @throws java.lang.IllegalArgumentException if the field isn't a Byte field or {@code values} is {@code null} or
     * empty.
     */
    public RealmQuery<E> in(String fieldName, Byte[] values) {
        realm.checkIfValid();

        if (values == null || values.length == 0) {
            throw new IllegalArgumentException(EMPTY_VALUES);
        }
        beginGroupWithoutThreadValidation().equalToWithoutThreadValidation(fieldName, values[0]);
        for (int i = 1; i < values.length; i++) {
            orWithoutThreadValidation().equalToWithoutThreadValidation(fieldName, values[i]);
        }
        return endGroupWithoutThreadValidation();
    }

    /**
     * In comparison. This allows you to test if objects match any value in an array of values.
     *
     * @param fieldName the field to compare.
     * @param values array of values to compare with and it cannot be null or empty.
     * @return the query object.
     * @throws java.lang.IllegalArgumentException if the field isn't a Short field or {@code values} is {@code null} or
     * empty.
     */
    public RealmQuery<E> in(String fieldName, Short[] values) {
        realm.checkIfValid();

        if (values == null || values.length == 0) {
            throw new IllegalArgumentException(EMPTY_VALUES);
        }
        beginGroupWithoutThreadValidation().equalToWithoutThreadValidation(fieldName, values[0]);
        for (int i = 1; i < values.length; i++) {
            orWithoutThreadValidation().equalToWithoutThreadValidation(fieldName, values[i]);
        }
        return endGroupWithoutThreadValidation();
    }

    /**
     * In comparison. This allows you to test if objects match any value in an array of values.
     *
     * @param fieldName the field to compare.
     * @param values array of values to compare with and it cannot be null or empty.
     * @return the query object.
     * @throws java.lang.IllegalArgumentException if the field isn't a Integer field or {@code values} is {@code null}
     * or empty.
     */
    public RealmQuery<E> in(String fieldName, Integer[] values) {
        realm.checkIfValid();

        if (values == null || values.length == 0) {
            throw new IllegalArgumentException(EMPTY_VALUES);
        }
        beginGroupWithoutThreadValidation().equalToWithoutThreadValidation(fieldName, values[0]);
        for (int i = 1; i < values.length; i++) {
            orWithoutThreadValidation().equalToWithoutThreadValidation(fieldName, values[i]);
        }
        return endGroupWithoutThreadValidation();
    }

    /**
     * In comparison. This allows you to test if objects match any value in an array of values.
     *
     * @param fieldName the field to compare.
     * @param values array of values to compare with and it cannot be null or empty.
     * @return the query object.
     * @throws java.lang.IllegalArgumentException if the field isn't a Long field or {@code values} is {@code null} or
     * empty.
     */
    public RealmQuery<E> in(String fieldName, Long[] values) {
        realm.checkIfValid();

        if (values == null || values.length == 0) {
            throw new IllegalArgumentException(EMPTY_VALUES);
        }
        beginGroupWithoutThreadValidation().equalToWithoutThreadValidation(fieldName, values[0]);
        for (int i = 1; i < values.length; i++) {
            orWithoutThreadValidation().equalToWithoutThreadValidation(fieldName, values[i]);
        }
        return endGroupWithoutThreadValidation();
    }

    /**
     * In comparison. This allows you to test if objects match any value in an array of values.
     *
     * @param fieldName the field to compare.
     * @param values array of values to compare with and it cannot be null or empty.
     * @return the query object.
     * @throws java.lang.IllegalArgumentException if the field isn't a Double field or {@code values} is {@code null} or
     * empty.
     */
    public RealmQuery<E> in(String fieldName, Double[] values) {
        realm.checkIfValid();

        if (values == null || values.length == 0) {
            throw new IllegalArgumentException(EMPTY_VALUES);
        }
        beginGroupWithoutThreadValidation().equalToWithoutThreadValidation(fieldName, values[0]);
        for (int i = 1; i < values.length; i++) {
            orWithoutThreadValidation().equalToWithoutThreadValidation(fieldName, values[i]);
        }
        return endGroupWithoutThreadValidation();
    }

    /**
     * In comparison. This allows you to test if objects match any value in an array of values.
     *
     * @param fieldName the field to compare.
     * @param values array of values to compare with and it cannot be null or empty.
     * @return the query object.
     * @throws java.lang.IllegalArgumentException if the field isn't a Float field or {@code values} is {@code null} or
     * empty.
     */
    public RealmQuery<E> in(String fieldName, Float[] values) {
        realm.checkIfValid();

        if (values == null || values.length == 0) {
            throw new IllegalArgumentException(EMPTY_VALUES);
        }
        beginGroupWithoutThreadValidation().equalToWithoutThreadValidation(fieldName, values[0]);
        for (int i = 1; i < values.length; i++) {
            orWithoutThreadValidation().equalToWithoutThreadValidation(fieldName, values[i]);
        }
        return endGroupWithoutThreadValidation();
    }

    /**
     * In comparison. This allows you to test if objects match any value in an array of values.
     *
     * @param fieldName the field to compare.
     * @param values array of values to compare with and it cannot be null or empty.
     * @return the query object.
     * @throws java.lang.IllegalArgumentException if the field isn't a Boolean field or {@code values} is {@code null}
     * or empty.
     */
    public RealmQuery<E> in(String fieldName, Boolean[] values) {
        realm.checkIfValid();

        if (values == null || values.length == 0) {
            throw new IllegalArgumentException(EMPTY_VALUES);
        }
        beginGroupWithoutThreadValidation().equalToWithoutThreadValidation(fieldName, values[0]);
        for (int i = 1; i < values.length; i++) {
            orWithoutThreadValidation().equalToWithoutThreadValidation(fieldName, values[i]);
        }
        return endGroupWithoutThreadValidation();
    }

    /**
     * In comparison. This allows you to test if objects match any value in an array of values.
     *
     * @param fieldName the field to compare.
     * @param values array of values to compare with and it cannot be null or empty.
     * @return the query object.
     * @throws java.lang.IllegalArgumentException if the field isn't a Date field or {@code values} is {@code null} or
     * empty.
     */
    public RealmQuery<E> in(String fieldName, Date[] values) {
        realm.checkIfValid();

        if (values == null || values.length == 0) {
            throw new IllegalArgumentException(EMPTY_VALUES);
        }
        beginGroupWithoutThreadValidation().equalToWithoutThreadValidation(fieldName, values[0]);
        for (int i = 1; i < values.length; i++) {
            orWithoutThreadValidation().equalToWithoutThreadValidation(fieldName, values[i]);
        }
        return endGroupWithoutThreadValidation();
    }

    /**
     * Not-equal-to comparison.
     *
     * @param fieldName the field to compare.
     * @param value the value to compare with.
     * @return the query object.
     * @throws java.lang.IllegalArgumentException if one or more arguments do not match class or field type.
     */
    public RealmQuery<E> notEqualTo(String fieldName, String value) {
        return this.notEqualTo(fieldName, value, Case.SENSITIVE);
    }

    /**
     * Not-equal-to comparison.
     *
     * @param fieldName the field to compare.
     * @param value the value to compare with.
     * @param casing how casing is handled. {@link Case#INSENSITIVE} works only for the Latin-1 characters.
     * @return the query object.
     * @throws java.lang.IllegalArgumentException if one or more arguments do not match class or field type.
     */
    public RealmQuery<E> notEqualTo(String fieldName, String value, Case casing) {
        realm.checkIfValid();

        FieldDescriptor fd = schema.getColumnIndices(fieldName, RealmFieldType.STRING);
        if (fd.length() > 1 && !casing.getValue()) {
            throw new IllegalArgumentException("Link queries cannot be case insensitive - coming soon.");
        }
        this.query.notEqualTo(fd.getColumnIndices(), fd.getNativeTablePointers(), value, casing);
        return this;
    }

    /**
     * Not-equal-to comparison.
     *
     * @param fieldName the field to compare.
     * @param value the value to compare with.
     * @return the query object.
     * @throws java.lang.IllegalArgumentException if one or more arguments do not match class or field type.
     */
    public RealmQuery<E> notEqualTo(String fieldName, Byte value) {
        realm.checkIfValid();

        FieldDescriptor fd = schema.getColumnIndices(fieldName, RealmFieldType.INTEGER);
        if (value == null) {
            this.query.isNotNull(fd.getColumnIndices(), fd.getNativeTablePointers());
        } else {
            this.query.notEqualTo(fd.getColumnIndices(), fd.getNativeTablePointers(), value);
        }
        return this;
    }

    /**
     * Not-equal-to comparison.
     *
     * @param fieldName the field to compare.
     * @param value the value to compare with.
     * @return the query object.
     * @throws java.lang.IllegalArgumentException if one or more arguments do not match class or field type.
     */
    public RealmQuery<E> notEqualTo(String fieldName, byte[] value) {
        realm.checkIfValid();

        FieldDescriptor fd = schema.getColumnIndices(fieldName, RealmFieldType.BINARY);
        if (value == null) {
            this.query.isNotNull(fd.getColumnIndices(), fd.getNativeTablePointers());
        } else {
            this.query.notEqualTo(fd.getColumnIndices(), fd.getNativeTablePointers(), value);
        }
        return this;
    }

    /**
     * Not-equal-to comparison.
     *
     * @param fieldName the field to compare.
     * @param value the value to compare with.
     * @return the query object.
     * @throws java.lang.IllegalArgumentException if one or more arguments do not match class or field type.
     */
    public RealmQuery<E> notEqualTo(String fieldName, Short value) {
        realm.checkIfValid();

        FieldDescriptor fd = schema.getColumnIndices(fieldName, RealmFieldType.INTEGER);
        if (value == null) {
            this.query.isNotNull(fd.getColumnIndices(), fd.getNativeTablePointers());
        } else {
            this.query.notEqualTo(fd.getColumnIndices(), fd.getNativeTablePointers(), value);
        }
        return this;
    }

    /**
     * Not-equal-to comparison.
     *
     * @param fieldName the field to compare.
     * @param value the value to compare with.
     * @return the query object.
     * @throws java.lang.IllegalArgumentException if one or more arguments do not match class or field type.
     */
    public RealmQuery<E> notEqualTo(String fieldName, Integer value) {
        realm.checkIfValid();

        FieldDescriptor fd = schema.getColumnIndices(fieldName, RealmFieldType.INTEGER);
        if (value == null) {
            this.query.isNotNull(fd.getColumnIndices(), fd.getNativeTablePointers());
        } else {
            this.query.notEqualTo(fd.getColumnIndices(), fd.getNativeTablePointers(), value);
        }
        return this;
    }

    /**
     * Not-equal-to comparison.
     *
     * @param fieldName the field to compare.
     * @param value the value to compare with.
     * @return the query object
     * @throws java.lang.IllegalArgumentException if one or more arguments do not match class or field type.
     */
    public RealmQuery<E> notEqualTo(String fieldName, Long value) {
        realm.checkIfValid();

        FieldDescriptor fd = schema.getColumnIndices(fieldName, RealmFieldType.INTEGER);
        if (value == null) {
            this.query.isNotNull(fd.getColumnIndices(), fd.getNativeTablePointers());
        } else {
            this.query.notEqualTo(fd.getColumnIndices(), fd.getNativeTablePointers(), value);
        }
        return this;
    }

    /**
     * Not-equal-to comparison.
     *
     * @param fieldName the field to compare.
     * @param value the value to compare with.
     * @return the query object.
     * @throws java.lang.IllegalArgumentException if one or more arguments do not match class or field type.
     */
    public RealmQuery<E> notEqualTo(String fieldName, Double value) {
        realm.checkIfValid();

        FieldDescriptor fd = schema.getColumnIndices(fieldName, RealmFieldType.DOUBLE);
        if (value == null) {
            this.query.isNotNull(fd.getColumnIndices(), fd.getNativeTablePointers());
        } else {
            this.query.notEqualTo(fd.getColumnIndices(), fd.getNativeTablePointers(), value);
        }
        return this;
    }

    /**
     * Not-equal-to comparison.
     *
     * @param fieldName the field to compare.
     * @param value the value to compare with.
     * @return the query object.
     * @throws java.lang.IllegalArgumentException if one or more arguments do not match class or field type.
     */
    public RealmQuery<E> notEqualTo(String fieldName, Float value) {
        realm.checkIfValid();

        FieldDescriptor fd = schema.getColumnIndices(fieldName, RealmFieldType.FLOAT);
        if (value == null) {
            this.query.isNotNull(fd.getColumnIndices(), fd.getNativeTablePointers());
        } else {
            this.query.notEqualTo(fd.getColumnIndices(), fd.getNativeTablePointers(), value);
        }
        return this;
    }

    /**
     * Not-equal-to comparison.
     *
     * @param fieldName the field to compare.
     * @param value the value to compare with.
     * @return the query object.
     * @throws java.lang.IllegalArgumentException if one or more arguments do not match class or field type.
     */
    public RealmQuery<E> notEqualTo(String fieldName, Boolean value) {
        realm.checkIfValid();

        FieldDescriptor fd = schema.getColumnIndices(fieldName, RealmFieldType.BOOLEAN);
        if (value == null) {
            this.query.isNotNull(fd.getColumnIndices(), fd.getNativeTablePointers());
        } else {
            this.query.equalTo(fd.getColumnIndices(), fd.getNativeTablePointers(), !value);
        }
        return this;
    }

    /**
     * Not-equal-to comparison.
     *
     * @param fieldName the field to compare.
     * @param value the value to compare with.
     * @return the query object.
     * @throws java.lang.IllegalArgumentException if one or more arguments do not match class or field type.
     */
    public RealmQuery<E> notEqualTo(String fieldName, Date value) {
        realm.checkIfValid();

        FieldDescriptor fd = schema.getColumnIndices(fieldName, RealmFieldType.DATE);
        if (value == null) {
            this.query.isNotNull(fd.getColumnIndices(), fd.getNativeTablePointers());
        } else {
            this.query.notEqualTo(fd.getColumnIndices(), fd.getNativeTablePointers(), value);
        }
        return this;
    }

    /**
     * Greater-than comparison.
     *
     * @param fieldName the field to compare.
     * @param value the value to compare with.
     * @return the query object.
     * @throws java.lang.IllegalArgumentException if one or more arguments do not match class or field type.
     */
    public RealmQuery<E> greaterThan(String fieldName, int value) {
        realm.checkIfValid();

        FieldDescriptor fd = schema.getColumnIndices(fieldName, RealmFieldType.INTEGER);
        this.query.greaterThan(fd.getColumnIndices(), fd.getNativeTablePointers(), value);
        return this;
    }

    /**
     * Greater-than comparison.
     *
     * @param fieldName the field to compare.
     * @param value the value to compare with.
     * @return the query object.
     * @throws java.lang.IllegalArgumentException if one or more arguments do not match class or field type.
     */
    public RealmQuery<E> greaterThan(String fieldName, long value) {
        realm.checkIfValid();

        FieldDescriptor fd = schema.getColumnIndices(fieldName, RealmFieldType.INTEGER);
        this.query.greaterThan(fd.getColumnIndices(), fd.getNativeTablePointers(), value);
        return this;
    }

    /**
     * Greater-than comparison.
     *
     * @param fieldName the field to compare.
     * @param value the value to compare with.
     * @return the query object.
     * @throws java.lang.IllegalArgumentException if one or more arguments do not match class or field type.
     */
    public RealmQuery<E> greaterThan(String fieldName, double value) {
        realm.checkIfValid();

        FieldDescriptor fd = schema.getColumnIndices(fieldName, RealmFieldType.DOUBLE);
        this.query.greaterThan(fd.getColumnIndices(), fd.getNativeTablePointers(), value);
        return this;
    }

    /**
     * Greater-than comparison.
     *
     * @param fieldName the field to compare.
     * @param value the value to compare with.
     * @return the query object.
     * @throws java.lang.IllegalArgumentException if one or more arguments do not match class or field type.
     */
    public RealmQuery<E> greaterThan(String fieldName, float value) {
        realm.checkIfValid();

        FieldDescriptor fd = schema.getColumnIndices(fieldName, RealmFieldType.FLOAT);
        this.query.greaterThan(fd.getColumnIndices(), fd.getNativeTablePointers(), value);
        return this;
    }

    /**
     * Greater-than comparison.
     *
     * @param fieldName the field to compare.
     * @param value the value to compare with.
     * @return the query object.
     * @throws java.lang.IllegalArgumentException if one or more arguments do not match class or field type.
     */
    public RealmQuery<E> greaterThan(String fieldName, Date value) {
        realm.checkIfValid();

        FieldDescriptor fd = schema.getColumnIndices(fieldName, RealmFieldType.DATE);
        this.query.greaterThan(fd.getColumnIndices(), fd.getNativeTablePointers(), value);
        return this;
    }

    /**
     * Greater-than-or-equal-to comparison.
     *
     * @param fieldName the field to compare.
     * @param value the value to compare with.
     * @return the query object.
     * @throws java.lang.IllegalArgumentException if one or more arguments do not match class or field type.
     */
    public RealmQuery<E> greaterThanOrEqualTo(String fieldName, int value) {
        realm.checkIfValid();

        FieldDescriptor fd = schema.getColumnIndices(fieldName, RealmFieldType.INTEGER);
        this.query.greaterThanOrEqual(fd.getColumnIndices(), fd.getNativeTablePointers(), value);
        return this;
    }

    /**
     * Greater-than-or-equal-to comparison.
     *
     * @param fieldName the field to compare.
     * @param value the value to compare with.
     * @return the query object.
     * @throws java.lang.IllegalArgumentException if one or more arguments do not match class or field type.
     */
    public RealmQuery<E> greaterThanOrEqualTo(String fieldName, long value) {
        realm.checkIfValid();

        FieldDescriptor fd = schema.getColumnIndices(fieldName, RealmFieldType.INTEGER);
        this.query.greaterThanOrEqual(fd.getColumnIndices(), fd.getNativeTablePointers(), value);
        return this;
    }

    /**
     * Greater-than-or-equal-to comparison.
     *
     * @param fieldName the field to compare.
     * @param value the value to compare with.
     * @return the query object.
     * @throws java.lang.IllegalArgumentException if one or more arguments do not match class or field type.
     */
    public RealmQuery<E> greaterThanOrEqualTo(String fieldName, double value) {
        realm.checkIfValid();

        FieldDescriptor fd = schema.getColumnIndices(fieldName, RealmFieldType.DOUBLE);
        this.query.greaterThanOrEqual(fd.getColumnIndices(), fd.getNativeTablePointers(), value);
        return this;
    }

    /**
     * Greater-than-or-equal-to comparison.
     *
     * @param fieldName the field to compare.
     * @param value the value to compare with.
     * @return the query object.
     * @throws java.lang.IllegalArgumentException if one or more arguments do not match class or field type
     */
    public RealmQuery<E> greaterThanOrEqualTo(String fieldName, float value) {
        realm.checkIfValid();

        FieldDescriptor fd = schema.getColumnIndices(fieldName, RealmFieldType.FLOAT);
        this.query.greaterThanOrEqual(fd.getColumnIndices(), fd.getNativeTablePointers(), value);
        return this;
    }

    /**
     * Greater-than-or-equal-to comparison.
     *
     * @param fieldName the field to compare.
     * @param value the value to compare with.
     * @return the query object.
     * @throws java.lang.IllegalArgumentException if one or more arguments do not match class or field type.
     */
    public RealmQuery<E> greaterThanOrEqualTo(String fieldName, Date value) {
        realm.checkIfValid();

        FieldDescriptor fd = schema.getColumnIndices(fieldName, RealmFieldType.DATE);
        this.query.greaterThanOrEqual(fd.getColumnIndices(), fd.getNativeTablePointers(), value);
        return this;
    }

    /**
     * Less-than comparison.
     *
     * @param fieldName the field to compare.
     * @param value the value to compare with.
     * @return the query object.
     * @throws java.lang.IllegalArgumentException if one or more arguments do not match class or field type.
     */
    public RealmQuery<E> lessThan(String fieldName, int value) {
        realm.checkIfValid();

        FieldDescriptor fd = schema.getColumnIndices(fieldName, RealmFieldType.INTEGER);
        this.query.lessThan(fd.getColumnIndices(), fd.getNativeTablePointers(), value);
        return this;
    }

    /**
     * Less-than comparison.
     *
     * @param fieldName the field to compare.
     * @param value the value to compare with.
     * @return the query object.
     * @throws java.lang.IllegalArgumentException if one or more arguments do not match class or field type.
     */
    public RealmQuery<E> lessThan(String fieldName, long value) {
        realm.checkIfValid();

        FieldDescriptor fd = schema.getColumnIndices(fieldName, RealmFieldType.INTEGER);
        this.query.lessThan(fd.getColumnIndices(), fd.getNativeTablePointers(), value);
        return this;
    }

    /**
     * Less-than comparison.
     *
     * @param fieldName the field to compare.
     * @param value the value to compare with.
     * @return the query object.
     * @throws java.lang.IllegalArgumentException if one or more arguments do not match class or field type.
     */
    public RealmQuery<E> lessThan(String fieldName, double value) {
        realm.checkIfValid();

        FieldDescriptor fd = schema.getColumnIndices(fieldName, RealmFieldType.DOUBLE);
        this.query.lessThan(fd.getColumnIndices(), fd.getNativeTablePointers(), value);
        return this;
    }

    /**
     * Less-than comparison.
     *
     * @param fieldName the field to compare.
     * @param value the value to compare with.
     * @return the query object.
     * @throws java.lang.IllegalArgumentException if one or more arguments do not match class or field type.
     */
    public RealmQuery<E> lessThan(String fieldName, float value) {
        realm.checkIfValid();

        FieldDescriptor fd = schema.getColumnIndices(fieldName, RealmFieldType.FLOAT);
        this.query.lessThan(fd.getColumnIndices(), fd.getNativeTablePointers(), value);
        return this;
    }

    /**
     * Less-than comparison.
     *
     * @param fieldName the field to compare.
     * @param value the value to compare with.
     * @return the query object.
     * @throws java.lang.IllegalArgumentException if one or more arguments do not match class or field type.
     */
    public RealmQuery<E> lessThan(String fieldName, Date value) {
        realm.checkIfValid();

        FieldDescriptor fd = schema.getColumnIndices(fieldName, RealmFieldType.DATE);
        this.query.lessThan(fd.getColumnIndices(), fd.getNativeTablePointers(), value);
        return this;
    }

    /**
     * Less-than-or-equal-to comparison.
     *
     * @param fieldName the field to compare.
     * @param value the value to compare with.
     * @return the query object.
     * @throws java.lang.IllegalArgumentException if one or more arguments do not match class or field type.
     */
    public RealmQuery<E> lessThanOrEqualTo(String fieldName, int value) {
        realm.checkIfValid();

        FieldDescriptor fd = schema.getColumnIndices(fieldName, RealmFieldType.INTEGER);
        this.query.lessThanOrEqual(fd.getColumnIndices(), fd.getNativeTablePointers(), value);
        return this;
    }

    /**
     * Less-than-or-equal-to comparison.
     *
     * @param fieldName the field to compare.
     * @param value the value to compare with.
     * @return the query object.
     * @throws java.lang.IllegalArgumentException if one or more arguments do not match class or field type.
     */
    public RealmQuery<E> lessThanOrEqualTo(String fieldName, long value) {
        realm.checkIfValid();

        FieldDescriptor fd = schema.getColumnIndices(fieldName, RealmFieldType.INTEGER);
        this.query.lessThanOrEqual(fd.getColumnIndices(), fd.getNativeTablePointers(), value);
        return this;
    }

    /**
     * Less-than-or-equal-to comparison.
     *
     * @param fieldName the field to compare.
     * @param value the value to compare with.
     * @return the query object.
     * @throws java.lang.IllegalArgumentException if one or more arguments do not match class or field type.
     */
    public RealmQuery<E> lessThanOrEqualTo(String fieldName, double value) {
        realm.checkIfValid();

        FieldDescriptor fd = schema.getColumnIndices(fieldName, RealmFieldType.DOUBLE);
        this.query.lessThanOrEqual(fd.getColumnIndices(), fd.getNativeTablePointers(), value);
        return this;
    }

    /**
     * Less-than-or-equal-to comparison.
     *
     * @param fieldName the field to compare.
     * @param value the value to compare with.
     * @return the query object.
     * @throws java.lang.IllegalArgumentException if one or more arguments do not match class or field type.
     */
    public RealmQuery<E> lessThanOrEqualTo(String fieldName, float value) {
        realm.checkIfValid();

        FieldDescriptor fd = schema.getColumnIndices(fieldName, RealmFieldType.FLOAT);
        this.query.lessThanOrEqual(fd.getColumnIndices(), fd.getNativeTablePointers(), value);
        return this;
    }

    /**
     * Less-than-or-equal-to comparison.
     *
     * @param fieldName the field to compare.
     * @param value the value to compare with.
     * @return the query object.
     * @throws java.lang.IllegalArgumentException if one or more arguments do not match class or field type.
     */
    public RealmQuery<E> lessThanOrEqualTo(String fieldName, Date value) {
        realm.checkIfValid();

        FieldDescriptor fd = schema.getColumnIndices(fieldName, RealmFieldType.DATE);
        this.query.lessThanOrEqual(fd.getColumnIndices(), fd.getNativeTablePointers(), value);
        return this;
    }

    /**
     * Between condition.
     *
     * @param fieldName the field to compare.
     * @param from lowest value (inclusive).
     * @param to highest value (inclusive).
     * @return the query object.
     * @throws java.lang.IllegalArgumentException if one or more arguments do not match class or field type.
     */
    public RealmQuery<E> between(String fieldName, int from, int to) {
        realm.checkIfValid();

        FieldDescriptor fd = schema.getColumnIndices(fieldName, RealmFieldType.INTEGER);
        this.query.between(fd.getColumnIndices(), from, to);
        return this;
    }

    /**
     * Between condition.
     *
     * @param fieldName the field to compare.
     * @param from lowest value (inclusive).
     * @param to highest value (inclusive).
     * @return the query object.
     * @throws java.lang.IllegalArgumentException if one or more arguments do not match class or field type.
     */
    public RealmQuery<E> between(String fieldName, long from, long to) {
        realm.checkIfValid();

        FieldDescriptor fd = schema.getColumnIndices(fieldName, RealmFieldType.INTEGER);
        this.query.between(fd.getColumnIndices(), from, to);
        return this;
    }

    /**
     * Between condition.
     *
     * @param fieldName the field to compare.
     * @param from lowest value (inclusive).
     * @param to highest value (inclusive).
     * @return the query object.
     * @throws java.lang.IllegalArgumentException if one or more arguments do not match class or field type.
     */
    public RealmQuery<E> between(String fieldName, double from, double to) {
        realm.checkIfValid();

        FieldDescriptor fd = schema.getColumnIndices(fieldName, RealmFieldType.DOUBLE);
        this.query.between(fd.getColumnIndices(), from, to);
        return this;
    }

    /**
     * Between condition.
     *
     * @param fieldName the field to compare.
     * @param from lowest value (inclusive).
     * @param to highest value (inclusive).
     * @return the query object.
     * @throws java.lang.IllegalArgumentException if one or more arguments do not match class or field type.
     */
    public RealmQuery<E> between(String fieldName, float from, float to) {
        realm.checkIfValid();

        FieldDescriptor fd = schema.getColumnIndices(fieldName, RealmFieldType.FLOAT);
        this.query.between(fd.getColumnIndices(), from, to);
        return this;
    }

    /**
     * Between condition.
     *
     * @param fieldName the field to compare.
     * @param from lowest value (inclusive).
     * @param to highest value (inclusive).
     * @return the query object.
     * @throws java.lang.IllegalArgumentException if one or more arguments do not match class or field type.
     */
    public RealmQuery<E> between(String fieldName, Date from, Date to) {
        realm.checkIfValid();

        FieldDescriptor fd = schema.getColumnIndices(fieldName, RealmFieldType.DATE);
        this.query.between(fd.getColumnIndices(), from, to);
        return this;
    }


    /**
     * Condition that value of field contains the specified substring.
     *
     * @param fieldName the field to compare.
     * @param value the substring.
     * @return the query object.
     * @throws java.lang.IllegalArgumentException if one or more arguments do not match class or field type.
     */
    public RealmQuery<E> contains(String fieldName, String value) {
        return contains(fieldName, value, Case.SENSITIVE);
    }

    /**
     * Condition that value of field contains the specified substring.
     *
     * @param fieldName the field to compare.
     * @param value the substring.
     * @param casing how to handle casing. Setting this to {@link Case#INSENSITIVE} only works for Latin-1 characters.
     * @return The query object.
     * @throws java.lang.IllegalArgumentException if one or more arguments do not match class or field type.
     */
    public RealmQuery<E> contains(String fieldName, String value, Case casing) {
        realm.checkIfValid();

        FieldDescriptor fd = schema.getColumnIndices(fieldName, RealmFieldType.STRING);
        this.query.contains(fd.getColumnIndices(), fd.getNativeTablePointers(), value, casing);
        return this;
    }

    /**
     * Condition that the value of field begins with the specified string.
     *
     * @param fieldName the field to compare.
     * @param value the string.
     * @return the query object.
     * @throws java.lang.IllegalArgumentException if one or more arguments do not match class or field type.
     */
    public RealmQuery<E> beginsWith(String fieldName, String value) {
        return beginsWith(fieldName, value, Case.SENSITIVE);
    }

    /**
     * Condition that the value of field begins with the specified substring.
     *
     * @param fieldName the field to compare.
     * @param value the substring.
     * @param casing how to handle casing. Setting this to {@link Case#INSENSITIVE} only works for Latin-1 characters.
     * @return the query object
     * @throws java.lang.IllegalArgumentException if one or more arguments do not match class or field type.
     */
    public RealmQuery<E> beginsWith(String fieldName, String value, Case casing) {
        realm.checkIfValid();

        FieldDescriptor fd = schema.getColumnIndices(fieldName, RealmFieldType.STRING);
        this.query.beginsWith(fd.getColumnIndices(), fd.getNativeTablePointers(), value, casing);
        return this;
    }

    /**
     * Condition that the value of field ends with the specified string.
     *
     * @param fieldName the field to compare.
     * @param value the string.
     * @return the query object.
     * @throws java.lang.IllegalArgumentException if one or more arguments do not match class or field type.
     */
    public RealmQuery<E> endsWith(String fieldName, String value) {
        return endsWith(fieldName, value, Case.SENSITIVE);
    }

    /**
     * Condition that the value of field ends with the specified substring.
     *
     * @param fieldName the field to compare.
     * @param value the substring.
     * @param casing how to handle casing. Setting this to {@link Case#INSENSITIVE} only works for Latin-1 characters.
     * @return the query object.
     * @throws java.lang.IllegalArgumentException if one or more arguments do not match class or field type.
     */
    public RealmQuery<E> endsWith(String fieldName, String value, Case casing) {
        realm.checkIfValid();

        FieldDescriptor fd = schema.getColumnIndices(fieldName, RealmFieldType.STRING);
        this.query.endsWith(fd.getColumnIndices(), fd.getNativeTablePointers(), value, casing);
        return this;
    }

    /**
     * Condition that the value of field matches with the specified substring, with wildcards:
     * <ul>
     * <li>'*' matches [0, n] unicode chars</li>
     * <li>'?' matches a single unicode char.</li>
     * </ul>
     *
     * @param fieldName the field to compare.
     * @param value the wildcard string.
     * @return the query object.
     * @throws java.lang.IllegalArgumentException if one or more arguments do not match class or field type.
     */
    public RealmQuery<E> like(String fieldName, String value) {
        return like(fieldName, value, Case.SENSITIVE);
    }

    /**
     * Condition that the value of field matches with the specified substring, with wildcards:
     * <ul>
     * <li>'*' matches [0, n] unicode chars</li>
     * <li>'?' matches a single unicode char.</li>
     * </ul>
     *
     * @param fieldName the field to compare.
     * @param value the wildcard string.
     * @param casing how to handle casing. Setting this to {@link Case#INSENSITIVE} only works for Latin-1 characters.
     * @return the query object.
     * @throws java.lang.IllegalArgumentException if one or more arguments do not match class or field type.
     */
    public RealmQuery<E> like(String fieldName, String value, Case casing) {
        realm.checkIfValid();

        FieldDescriptor fd = schema.getColumnIndices(fieldName, RealmFieldType.STRING);
        this.query.like(fd.getColumnIndices(), fd.getNativeTablePointers(), value, casing);
        return this;
    }


    /**
     * Begin grouping of conditions ("left parenthesis"). A group must be closed with a call to {@code endGroup()}.
     *
     * @return the query object.
     * @see #endGroup()
     */
    public RealmQuery<E> beginGroup() {
        realm.checkIfValid();

        return beginGroupWithoutThreadValidation();
    }

    private RealmQuery<E> beginGroupWithoutThreadValidation() {
        this.query.group();
        return this;
    }

    /**
     * End grouping of conditions ("right parenthesis") which was opened by a call to {@code beginGroup()}.
     *
     * @return the query object.
     * @see #beginGroup()
     */
    public RealmQuery<E> endGroup() {
        realm.checkIfValid();

        return endGroupWithoutThreadValidation();
    }

    private RealmQuery<E> endGroupWithoutThreadValidation() {
        this.query.endGroup();
        return this;
    }

    /**
     * Logical-or two conditions.
     *
     * @return the query object.
     */
    public RealmQuery<E> or() {
        realm.checkIfValid();

        return orWithoutThreadValidation();
    }

    private RealmQuery<E> orWithoutThreadValidation() {
        this.query.or();
        return this;
    }

    /**
     * Negate condition.
     *
     * @return the query object.
     */
    public RealmQuery<E> not() {
        realm.checkIfValid();

        this.query.not();
        return this;
    }

    /**
     * Condition that finds values that are considered "empty" i.e., an empty list, the 0-length string or byte array.
     *
     * @param fieldName the field to compare.
     * @return the query object.
     * @throws java.lang.IllegalArgumentException if the field name isn't valid or its type isn't either a RealmList,
     * String or byte array.
     */
    public RealmQuery<E> isEmpty(String fieldName) {
        realm.checkIfValid();

<<<<<<< HEAD
        long[][] columnInfo = schema.getColumnIndices(fieldName, RealmFieldType.STRING, RealmFieldType.BINARY, RealmFieldType.LIST, RealmFieldType.LINKING_OBJECTS);
        this.query.isEmpty(columnInfo[0], columnInfo[1]);
=======
        FieldDescriptor fd = schema.getColumnIndices(fieldName, RealmFieldType.STRING, RealmFieldType.BINARY, RealmFieldType.LIST);
        this.query.isEmpty(fd.getColumnIndices(), fd.getNativeTablePointers());
>>>>>>> 69ecb148
        return this;
    }

    /**
     * Condition that finds values that are considered "Not-empty" i.e., a list, a string or a byte array with not-empty values.
     *
     * @param fieldName the field to compare.
     * @return the query object.
     * @throws java.lang.IllegalArgumentException if the field name isn't valid or its type isn't either a RealmList,
     * String or byte array.
     */
    public RealmQuery<E> isNotEmpty(String fieldName) {
        realm.checkIfValid();

<<<<<<< HEAD
        long[][] columnInfo = schema.getColumnIndices(fieldName, RealmFieldType.STRING, RealmFieldType.BINARY, RealmFieldType.LIST, RealmFieldType.LINKING_OBJECTS);
        this.query.isNotEmpty(columnInfo[0], columnInfo[1]);
=======
        FieldDescriptor fd = schema.getColumnIndices(fieldName, RealmFieldType.STRING, RealmFieldType.BINARY, RealmFieldType.LIST);
        this.query.isNotEmpty(fd.getColumnIndices(), fd.getNativeTablePointers());
>>>>>>> 69ecb148
        return this;
    }

    /**
     * Returns a distinct set of objects of a specific class. If the result is sorted, the first
     * object will be returned in case of multiple occurrences, otherwise it is undefined which
     * object is returned.
     * <p>
     * Adding {@link io.realm.annotations.Index} to the corresponding field will make this operation much faster.
     *
     * @param fieldName the field name.
     * @return a non-null {@link RealmResults} containing the distinct objects.
     * @throws IllegalArgumentException if a field is {@code null}, does not exist, is an unsupported type, or points
     * to linked fields.
     */
    public RealmResults<E> distinct(String fieldName) {
        realm.checkIfValid();

        SortDescriptor distinctDescriptor = SortDescriptor.getInstanceForDistinct(query.getTable(), fieldName);
        return createRealmResults(query, null, distinctDescriptor, true);
    }

    /**
     * Asynchronously returns a distinct set of objects of a specific class. If the result is
     * sorted, the first object will be returned in case of multiple occurrences, otherwise it is
     * undefined which object is returned.
     * Adding {@link io.realm.annotations.Index} to the corresponding field will make this operation much faster.
     *
     * @param fieldName the field name.
     * @return immediately a {@link RealmResults}. Users need to register a listener
     * {@link io.realm.RealmResults#addChangeListener(RealmChangeListener)} to be notified when the
     * query completes.
     * @throws IllegalArgumentException if a field is {@code null}, does not exist, is an unsupported type, or points
     * to linked fields.
     */
    public RealmResults<E> distinctAsync(String fieldName) {
        realm.checkIfValid();

        realm.sharedRealm.capabilities.checkCanDeliverNotification(ASYNC_QUERY_WRONG_THREAD_MESSAGE);
        SortDescriptor distinctDescriptor = SortDescriptor.getInstanceForDistinct(query.getTable(), fieldName);
        return createRealmResults(query, null, distinctDescriptor, false);
    }

    /**
     * Returns a distinct set of objects from a specific class. When multiple distinct fields are
     * given, all unique combinations of values in the fields will be returned. In case of multiple
     * matches, it is undefined which object is returned. Unless the result is sorted, then the
     * first object will be returned.
     *
     * @param firstFieldName first field name to use when finding distinct objects.
     * @param remainingFieldNames remaining field names when determining all unique combinations of field values.
     * @return a non-null {@link RealmResults} containing the distinct objects.
     * @throws IllegalArgumentException if field names is empty or {@code null}, does not exist,
     * is an unsupported type, or points to a linked field.
     */
    public RealmResults<E> distinct(String firstFieldName, String... remainingFieldNames) {
        realm.checkIfValid();

        String[] fieldNames = new String[1 + remainingFieldNames.length];

        fieldNames[0] = firstFieldName;
        System.arraycopy(remainingFieldNames, 0, fieldNames, 1, remainingFieldNames.length);
        SortDescriptor distinctDescriptor = SortDescriptor.getInstanceForDistinct(table, fieldNames);
        return createRealmResults(query, null, distinctDescriptor, true);
    }

    /**
     * Calculates the sum of a given field.
     *
     * @param fieldName the field to sum. Only number fields are supported.
     * @return the sum of fields of the matching objects. If no objects exist or they all have {@code null} as the value
     * for the given field, {@code 0} will be returned. When computing the sum, objects with {@code null} values
     * are ignored.
     * @throws java.lang.IllegalArgumentException if the field is not a number type.
     */
    public Number sum(String fieldName) {
        realm.checkIfValid();

        long columnIndex = schema.getAndCheckFieldIndex(fieldName);
        switch (table.getColumnType(columnIndex)) {
            case INTEGER:
                return query.sumInt(columnIndex);
            case FLOAT:
                return query.sumFloat(columnIndex);
            case DOUBLE:
                return query.sumDouble(columnIndex);
            default:
                throw new IllegalArgumentException(String.format(TYPE_MISMATCH, fieldName, "int, float or double"));
        }
    }

    /**
     * Returns the average of a given field.
     *
     * @param fieldName the field to calculate average on. Only number fields are supported.
     * @return the average for the given field amongst objects in query results. This will be of type double for all
     * types of number fields. If no objects exist or they all have {@code null} as the value for the given field,
     * {@code 0} will be returned. When computing the average, objects with {@code null} values are ignored.
     * @throws java.lang.IllegalArgumentException if the field is not a number type.
     */
    public double average(String fieldName) {
        realm.checkIfValid();

        long columnIndex = schema.getAndCheckFieldIndex(fieldName);
        switch (table.getColumnType(columnIndex)) {
            case INTEGER:
                return query.averageInt(columnIndex);
            case DOUBLE:
                return query.averageDouble(columnIndex);
            case FLOAT:
                return query.averageFloat(columnIndex);
            default:
                throw new IllegalArgumentException(String.format(TYPE_MISMATCH, fieldName, "int, float or double"));
        }
    }

    /**
     * Finds the minimum value of a field.
     *
     * @param fieldName the field to look for a minimum on. Only number fields are supported.
     * @return if no objects exist or they all have {@code null} as the value for the given field, {@code null} will be
     * returned. Otherwise the minimum value is returned. When determining the minimum value, objects with {@code null}
     * values are ignored.
     * @throws java.lang.IllegalArgumentException if the field is not a number type.
     */
    public Number min(String fieldName) {
        realm.checkIfValid();

        long columnIndex = schema.getAndCheckFieldIndex(fieldName);
        switch (table.getColumnType(columnIndex)) {
            case INTEGER:
                return this.query.minimumInt(columnIndex);
            case FLOAT:
                return this.query.minimumFloat(columnIndex);
            case DOUBLE:
                return this.query.minimumDouble(columnIndex);
            default:
                throw new IllegalArgumentException(String.format(TYPE_MISMATCH, fieldName, "int, float or double"));
        }
    }

    /**
     * Finds the minimum value of a field.
     *
     * @param fieldName the field name
     * @return if no objects exist or they all have {@code null} as the value for the given date field, {@code null}
     * will be returned. Otherwise the minimum date is returned. When determining the minimum date, objects with
     * {@code null} values are ignored.
     * @throws java.lang.UnsupportedOperationException if the query is not valid ("syntax error").
     */
    public Date minimumDate(String fieldName) {
        realm.checkIfValid();

        long columnIndex = schema.getAndCheckFieldIndex(fieldName);
        return this.query.minimumDate(columnIndex);
    }

    /**
     * Finds the maximum value of a field.
     *
     * @param fieldName the field to look for a maximum on. Only number fields are supported.
     * @return if no objects exist or they all have {@code null} as the value for the given field, {@code null} will be
     * returned. Otherwise the maximum value is returned. When determining the maximum value, objects with {@code null}
     * values are ignored.
     * @throws java.lang.IllegalArgumentException if the field is not a number type.
     */
    public Number max(String fieldName) {
        realm.checkIfValid();

        long columnIndex = schema.getAndCheckFieldIndex(fieldName);
        switch (table.getColumnType(columnIndex)) {
            case INTEGER:
                return this.query.maximumInt(columnIndex);
            case FLOAT:
                return this.query.maximumFloat(columnIndex);
            case DOUBLE:
                return this.query.maximumDouble(columnIndex);
            default:
                throw new IllegalArgumentException(String.format(TYPE_MISMATCH, fieldName, "int, float or double"));
        }
    }

    /**
     * Finds the maximum value of a field.
     *
     * @param fieldName the field name.
     * @return if no objects exist or they all have {@code null} as the value for the given date field, {@code null}
     * will be returned. Otherwise the maximum date is returned. When determining the maximum date, objects with
     * {@code null} values are ignored.
     * @throws java.lang.UnsupportedOperationException if the query is not valid ("syntax error").
     */
    public Date maximumDate(String fieldName) {
        realm.checkIfValid();

        long columnIndex = schema.getAndCheckFieldIndex(fieldName);
        return this.query.maximumDate(columnIndex);
    }

    /**
     * Counts the number of objects that fulfill the query conditions.
     *
     * @return the number of matching objects.
     * @throws java.lang.UnsupportedOperationException if the query is not valid ("syntax error").
     */
    public long count() {
        realm.checkIfValid();

        return this.query.count();
    }

    /**
     * Finds all objects that fulfill the query conditions.
     *
     * @return a {@link io.realm.RealmResults} containing objects. If no objects match the condition, a list with zero
     * objects is returned.
     * @see io.realm.RealmResults
     */
    @SuppressWarnings("unchecked")
    public RealmResults<E> findAll() {
        realm.checkIfValid();

        return createRealmResults(query, null, null, true);
    }

    /**
     * Finds all objects that fulfill the query conditions and sorted by specific field name.
     * This method is only available from a Looper thread.
     *
     * @return immediately an empty {@link RealmResults}. Users need to register a listener
     * {@link io.realm.RealmResults#addChangeListener(RealmChangeListener)} to be notified when the query completes.
     * @see io.realm.RealmResults
     */
    public RealmResults<E> findAllAsync() {
        realm.checkIfValid();

        realm.sharedRealm.capabilities.checkCanDeliverNotification(ASYNC_QUERY_WRONG_THREAD_MESSAGE);
        return createRealmResults(query, null, null, false);
    }

    /**
     * Finds all objects that fulfill the query conditions and sorted by specific field name.
     * <p>
     * Sorting is currently limited to character sets in 'Latin Basic', 'Latin Supplement', 'Latin Extended A',
     * 'Latin Extended B' (UTF-8 range 0-591). For other character sets, sorting will have no effect.
     *
     * @param fieldName the field name to sort by.
     * @param sortOrder how to sort the results.
     * @return a {@link io.realm.RealmResults} containing objects. If no objects match the condition, a list with zero
     * objects is returned.
     * @throws java.lang.IllegalArgumentException if field name does not exist or it belongs to a child
     * {@link RealmObject} or a child {@link RealmList}.
     */
    @SuppressWarnings("unchecked")
    public RealmResults<E> findAllSorted(String fieldName, Sort sortOrder) {
        realm.checkIfValid();

        SortDescriptor sortDescriptor = SortDescriptor.getInstanceForSort(query.getTable(), fieldName, sortOrder);
        return createRealmResults(query, sortDescriptor, null, true);
    }

    /**
     * Similar to {@link #findAllSorted(String, Sort)} but runs asynchronously on a worker thread
     * (need a Realm opened from a looper thread to work).
     *
     * @return immediately an empty {@link RealmResults}. Users need to register a listener
     * {@link io.realm.RealmResults#addChangeListener(RealmChangeListener)} to be notified when the query completes.
     * @throws java.lang.IllegalArgumentException if field name does not exist or it belongs to a child
     * {@link RealmObject} or a child {@link RealmList}.
     */
    public RealmResults<E> findAllSortedAsync(final String fieldName, final Sort sortOrder) {
        realm.checkIfValid();

        realm.sharedRealm.capabilities.checkCanDeliverNotification(ASYNC_QUERY_WRONG_THREAD_MESSAGE);
        SortDescriptor sortDescriptor = SortDescriptor.getInstanceForSort(query.getTable(), fieldName, sortOrder);
        return createRealmResults(query, sortDescriptor, null, false);
    }


    /**
     * Finds all objects that fulfill the query conditions and sorted by specific field name in ascending order.
     * <p>
     * Sorting is currently limited to character sets in 'Latin Basic', 'Latin Supplement', 'Latin Extended A',
     * 'Latin Extended B' (UTF-8 range 0-591). For other character sets, sorting will have no effect.
     *
     * @param fieldName the field name to sort by.
     * @return a {@link io.realm.RealmResults} containing objects. If no objects match the condition, a list with zero
     * objects is returned.
     * @throws java.lang.IllegalArgumentException if the field name does not exist or it belongs to a child
     * {@link RealmObject} or a child {@link RealmList}.
     */
    public RealmResults<E> findAllSorted(String fieldName) {
        return findAllSorted(fieldName, Sort.ASCENDING);
    }

    /**
     * Similar to {@link #findAllSorted(String)} but runs asynchronously on a worker thread.
     * This method is only available from a Looper thread.
     *
     * @return immediately an empty {@link RealmResults}. Users need to register a listener
     * {@link io.realm.RealmResults#addChangeListener(RealmChangeListener)} to be notified when the query completes.
     * @throws java.lang.IllegalArgumentException if the field name does not exist or it belongs to a child
     * {@link RealmObject} or a child {@link RealmList}.
     */
    public RealmResults<E> findAllSortedAsync(String fieldName) {
        return findAllSortedAsync(fieldName, Sort.ASCENDING);
    }

    /**
     * Finds all objects that fulfill the query conditions and sorted by specific field names.
     * <p>
     * Sorting is currently limited to character sets in 'Latin Basic', 'Latin Supplement', 'Latin Extended A',
     * 'Latin Extended B' (UTF-8 range 0-591). For other character sets, sorting will have no effect.
     *
     * @param fieldNames an array of field names to sort by.
     * @param sortOrders how to sort the field names.
     * @return a {@link io.realm.RealmResults} containing objects. If no objects match the condition, a list with zero
     * objects is returned.
     * @throws java.lang.IllegalArgumentException if one of the field names does not exist or it belongs to a child
     * {@link RealmObject} or a child {@link RealmList}.
     */
    public RealmResults<E> findAllSorted(String[] fieldNames, Sort[] sortOrders) {
        realm.checkIfValid();

        SortDescriptor sortDescriptor = SortDescriptor.getInstanceForSort(query.getTable(), fieldNames, sortOrders);
        return createRealmResults(query, sortDescriptor, null, true);
    }

    private boolean isDynamicQuery() {
        return className != null;
    }

    /**
     * Similar to {@link #findAllSorted(String[], Sort[])} but runs asynchronously.
     * from a worker thread.
     * This method is only available from a Looper thread.
     *
     * @return immediately an empty {@link RealmResults}. Users need to register a listener
     * {@link io.realm.RealmResults#addChangeListener(RealmChangeListener)} to be notified when the query completes.
     * @throws java.lang.IllegalArgumentException if one of the field names does not exist or it belongs to a child
     * {@link RealmObject} or a child {@link RealmList}.
     * @see io.realm.RealmResults
     */
    public RealmResults<E> findAllSortedAsync(String[] fieldNames, final Sort[] sortOrders) {
        realm.checkIfValid();

        realm.sharedRealm.capabilities.checkCanDeliverNotification(ASYNC_QUERY_WRONG_THREAD_MESSAGE);
        SortDescriptor sortDescriptor = SortDescriptor.getInstanceForSort(query.getTable(), fieldNames, sortOrders);
        return createRealmResults(query, sortDescriptor, null, false);
    }

    /**
     * Finds all objects that fulfill the query conditions and sorted by specific field names in ascending order.
     * <p>
     * Sorting is currently limited to character sets in 'Latin Basic', 'Latin Supplement', 'Latin Extended A',
     * 'Latin Extended B' (UTF-8 range 0-591). For other character sets, sorting will have no effect.
     *
     * @param fieldName1 first field name
     * @param sortOrder1 sort order for first field
     * @param fieldName2 second field name
     * @param sortOrder2 sort order for second field
     * @return a {@link io.realm.RealmResults} containing objects. If no objects match the condition, a list with zero
     * objects is returned.
     * @throws java.lang.IllegalArgumentException if a field name does not exist or it belongs to a child
     * {@link RealmObject} or a child {@link RealmList}.
     */
    public RealmResults<E> findAllSorted(String fieldName1, Sort sortOrder1,
            String fieldName2, Sort sortOrder2) {
        return findAllSorted(new String[] {fieldName1, fieldName2}, new Sort[] {sortOrder1, sortOrder2});
    }

    /**
     * Similar to {@link #findAllSorted(String, Sort, String, Sort)} but runs asynchronously on a worker thread
     * This method is only available from a Looper thread.
     *
     * @return immediately an empty {@link RealmResults}. Users need to register a listener
     * {@link io.realm.RealmResults#addChangeListener(RealmChangeListener)} to be notified when the query completes.
     * @throws java.lang.IllegalArgumentException if a field name does not exist or it belongs to a child
     * {@link RealmObject} or a child {@link RealmList}.
     */
    public RealmResults<E> findAllSortedAsync(String fieldName1, Sort sortOrder1,
            String fieldName2, Sort sortOrder2) {
        return findAllSortedAsync(new String[] {fieldName1, fieldName2}, new Sort[] {sortOrder1, sortOrder2});
    }

    /**
     * Finds the first object that fulfills the query conditions.
     *
     * @return the object found or {@code null} if no object matches the query conditions.
     * @see io.realm.RealmObject
     */
    public E findFirst() {
        realm.checkIfValid();

        long tableRowIndex = getSourceRowIndexForFirstObject();
        return (tableRowIndex < 0) ? null : realm.get(clazz, className, tableRowIndex);
    }

    /**
     * Similar to {@link #findFirst()} but runs asynchronously on a worker thread. An listener should be registered to
     * the returned {@link RealmObject} to get the notification when query completes. The registered listener will also
     * be triggered if there are changes made to the queried {@link RealmObject}. If the {@link RealmObject} is deleted,
     * the listener will be called one last time and then stop. The query will not be re-run.
     *
     * @return immediately an empty {@link RealmObject} with {@code isLoaded() == false}. Trying to access any field on
     * the returned object before it is loaded will throw an {@code IllegalStateException}.
     * @throws IllegalStateException if this is called on a non-looper thread.
     */
    public E findFirstAsync() {
        realm.checkIfValid();

        realm.sharedRealm.capabilities.checkCanDeliverNotification(ASYNC_QUERY_WRONG_THREAD_MESSAGE);
        Row row;
        if (realm.isInTransaction()) {
            // It is not possible to create async query inside a transaction. So immediately query the first object.
            // See OS Results::prepare_async()
            row = new Collection(realm.sharedRealm, query).firstUncheckedRow();
        } else {
            // prepares an empty reference of the RealmObject which is backed by a pending query,
            // then update it once the query complete in the background.

            // TODO: The performance by the pending query will be a little bit worse than directly calling core's
            // Query.find(). The overhead comes with core needs to add all the row indices to the vector. However this
            // can be optimized by adding support of limit in OS's Results which is supported by core already.
            row = new PendingRow(realm.sharedRealm, query, null, isDynamicQuery());
        }
        final E result;
        if (isDynamicQuery()) {
            //noinspection unchecked
            result = (E) new DynamicRealmObject(realm, row);
        } else {
            result = realm.getConfiguration().getSchemaMediator().newInstance(
                    clazz, realm, row, realm.getSchema().getColumnInfo(clazz),
                    false, Collections.<String>emptyList());
        }

        if (row instanceof PendingRow) {
            final RealmObjectProxy proxy = (RealmObjectProxy) result;
            ((PendingRow) row).setFrontEnd(proxy.realmGet$proxyState());
        }

        return result;
    }

    private RealmResults<E> createRealmResults(TableQuery query,
            SortDescriptor sortDescriptor,
            SortDescriptor distinctDescriptor,
            boolean loadResults) {
        RealmResults<E> results;
        Collection collection = new Collection(realm.sharedRealm, query, sortDescriptor, distinctDescriptor);
        if (isDynamicQuery()) {
            results = new RealmResults<>(realm, collection, className);
        } else {
            results = new RealmResults<>(realm, collection, clazz);
        }
        if (loadResults) {
            results.load();
        }
        return results;
    }

    private long getSourceRowIndexForFirstObject() {
        return this.query.find();
    }
}<|MERGE_RESOLUTION|>--- conflicted
+++ resolved
@@ -1493,13 +1493,9 @@
     public RealmQuery<E> isEmpty(String fieldName) {
         realm.checkIfValid();
 
-<<<<<<< HEAD
-        long[][] columnInfo = schema.getColumnIndices(fieldName, RealmFieldType.STRING, RealmFieldType.BINARY, RealmFieldType.LIST, RealmFieldType.LINKING_OBJECTS);
-        this.query.isEmpty(columnInfo[0], columnInfo[1]);
-=======
         FieldDescriptor fd = schema.getColumnIndices(fieldName, RealmFieldType.STRING, RealmFieldType.BINARY, RealmFieldType.LIST);
         this.query.isEmpty(fd.getColumnIndices(), fd.getNativeTablePointers());
->>>>>>> 69ecb148
+
         return this;
     }
 
@@ -1514,13 +1510,9 @@
     public RealmQuery<E> isNotEmpty(String fieldName) {
         realm.checkIfValid();
 
-<<<<<<< HEAD
-        long[][] columnInfo = schema.getColumnIndices(fieldName, RealmFieldType.STRING, RealmFieldType.BINARY, RealmFieldType.LIST, RealmFieldType.LINKING_OBJECTS);
-        this.query.isNotEmpty(columnInfo[0], columnInfo[1]);
-=======
         FieldDescriptor fd = schema.getColumnIndices(fieldName, RealmFieldType.STRING, RealmFieldType.BINARY, RealmFieldType.LIST);
         this.query.isNotEmpty(fd.getColumnIndices(), fd.getNativeTablePointers());
->>>>>>> 69ecb148
+
         return this;
     }
 
