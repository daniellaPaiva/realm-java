/*
 * Copyright 2014 Realm Inc.
 *
 * Licensed under the Apache License, Version 2.0 (the "License");
 * you may not use this file except in compliance with the License.
 * You may obtain a copy of the License at
 *
 * http://www.apache.org/licenses/LICENSE-2.0
 *
 * Unless required by applicable law or agreed to in writing, software
 * distributed under the License is distributed on an "AS IS" BASIS,
 * WITHOUT WARRANTIES OR CONDITIONS OF ANY KIND, either express or implied.
 * See the License for the specific language governing permissions and
 * limitations under the License.
 */

package io.realm;

import android.annotation.TargetApi;
import android.content.Context;
import android.os.Build;
import android.os.Handler;
import android.os.Looper;
import android.util.JsonReader;

import org.json.JSONArray;
import org.json.JSONException;
import org.json.JSONObject;

import java.io.File;
import java.io.IOException;
import java.io.InputStream;
import java.io.InputStreamReader;
import java.lang.ref.WeakReference;
import java.lang.reflect.Constructor;
import java.lang.reflect.InvocationTargetException;
import java.util.ArrayList;
import java.util.HashMap;
import java.util.List;
import java.util.Map;
import java.util.Scanner;
import java.util.Set;
import java.util.concurrent.Future;

import io.realm.exceptions.RealmException;
import io.realm.exceptions.RealmIOException;
import io.realm.exceptions.RealmMigrationNeededException;
import io.realm.internal.ColumnIndices;
import io.realm.internal.ColumnInfo;
import io.realm.internal.RealmObjectProxy;
import io.realm.internal.RealmProxyMediator;
import io.realm.internal.Table;
import io.realm.internal.TableView;
import io.realm.internal.Util;
import io.realm.internal.log.RealmLog;
import rx.Observable;

/**
 * The Realm class is the storage and transactional manager of your object persistent store. It is in charge of creating
 * instances of your RealmObjects. Objects within a Realm can be queried and read at any time. Creating, modifying, and
 * deleting objects must be done while inside a transaction. See {@link #beginTransaction()}
 * <p>
 * The transactions ensure that multiple instances (on multiple threads) can access the same objects in a consistent
 * state with full ACID guarantees.
 * <p>
 * It is important to remember to call the {@link #close()} method when done with a Realm instance. Failing to do so can
 * lead to {@link java.lang.OutOfMemoryError} as the native resources cannot be freed.
 * <p>
 * Realm instances cannot be used across different threads. This means that you have to open an instance on each thread
 * you want to use Realm. Realm instances are cached automatically per thread using reference counting, so as long as
 * the reference count doesn't reach zero, calling {@link #getInstance(RealmConfiguration)} will just return the cached
 * Realm and should be considered a lightweight operation.
 * <p>
 * For the UI thread this means that opening and closing Realms should occur in either onCreate/onDestroy or
 *  onStart/onStop.
 * <p>
 * Realm instances coordinate their state across threads using the {@link android.os.Handler} mechanism. This also means
 * that Realm instances on threads without a {@link android.os.Looper} cannot receive updates unless {@link #refresh()}
 * is manually called.
 * <p>
 * A standard pattern for working with Realm in Android activities can be seen below:
 * <p>
 * <pre>
 * public class RealmActivity extends Activity {
 *
 *   private Realm realm;
 *
 *   \@Override
 *   protected void onCreate(Bundle savedInstanceState) {
 *     super.onCreate(savedInstanceState);
 *     setContentView(R.layout.layout_main);
 *     realm = Realm.getInstance(this);
 *   }
 *
 *   \@Override
 *   protected void onDestroy() {
 *     super.onDestroy();
 *     realm.close();
 *   }
 * }
 * </pre>
 * <p>
 * Realm supports String and byte fields containing up to 16 MB.
 * <p>
 *
 * @see <a href="http://en.wikipedia.org/wiki/ACID">ACID</a>
 * @see <a href="https://github.com/realm/realm-java/tree/master/examples">Examples using Realm</a>
 */
public final class Realm extends BaseRealm {

    public static final String DEFAULT_REALM_NAME = RealmConfiguration.DEFAULT_REALM_NAME;

    // Caches Class objects (both model classes and proxy classes) to Realm Tables
    private final Map<Class<? extends RealmObject>, Table> classToTable =
            new HashMap<Class<? extends RealmObject>, Table>();

    private static RealmConfiguration defaultConfiguration;

    /**
     * The constructor is private to enforce the use of the static one.
     *
     * @param configuration the {@link RealmConfiguration} used to open the Realm.
     * @param autoRefresh {@code true} if Realm should auto-refresh. {@code false} otherwise.
     * @throws IllegalArgumentException if trying to open an encrypted Realm with the wrong key.
     */
    Realm(RealmConfiguration configuration, boolean autoRefresh) {
        super(configuration, autoRefresh);
    }

    /**
     * {@inheritDoc}
     */
    @Override
    public Observable<Realm> asObservable() {
        return configuration.getRxFactory().from(this);
    }

    @Override
    protected void finalize() throws Throwable {
        if (sharedGroupManager != null && sharedGroupManager.isOpen()) {
            RealmLog.w("Remember to call close() on all Realm instances. " +
                            "Realm " + configuration.getPath() + " is being finalized without being closed, " +
                            "this can lead to running out of native memory."
            );
        }
        super.finalize();
    }

    /**
     * Realm static constructor for the default Realm file {@value io.realm.RealmConfiguration#DEFAULT_REALM_NAME}.
     * This is equivalent to calling {@code Realm.getInstance(new RealmConfiguration(getContext()).build())}.
     *
     * This constructor is only provided for convenience. It is recommended to use
     * {@link #getInstance(RealmConfiguration)} or {@link #getDefaultInstance()}.
     *
     * @param context a non-null Android {@link android.content.Context}
     * @return an instance of the Realm class.
     * @throws java.lang.IllegalArgumentException if no {@link Context} is provided.
     * @throws RealmMigrationNeededException if the RealmObject classes no longer match the underlying Realm and it must be
     * migrated.
     * @throws RealmIOException if an error happened when accessing the underlying Realm file.
     */
    public static Realm getInstance(Context context) {
        return Realm.getInstance(new RealmConfiguration.Builder(context)
                .name(DEFAULT_REALM_NAME)
                .build());
    }

    /**
     * Realm static constructor that returns the Realm instance defined by the {@link io.realm.RealmConfiguration} set
     * by {@link #setDefaultConfiguration(RealmConfiguration)}
     *
     * @return an instance of the Realm class.
     * @throws java.lang.NullPointerException if no default configuration has been defined.
     * @throws RealmMigrationNeededException if no migration has been provided by the default configuration and the
     * RealmObject classes or version has has changed so a migration is required.
     */
    public static Realm getDefaultInstance() {
        if (defaultConfiguration == null) {
            throw new NullPointerException("No default RealmConfiguration was found. Call setDefaultConfiguration() first");
        }
        return RealmCache.createRealmOrGetFromCache(defaultConfiguration, Realm.class);
    }

    /**
     * Realm static constructor that returns the Realm instance defined by provided {@link io.realm.RealmConfiguration}
     *
     * @param configuration {@link RealmConfiguration} used to open the Realm
     * @return an instance of the Realm class
     * @throws RealmMigrationNeededException if no migration has been provided by the configuration and the RealmObject
     * classes or version has has changed so a migration is required.
     * @see RealmConfiguration for details on how to configure a Realm.
     */
    public static Realm getInstance(RealmConfiguration configuration) {
        if (configuration == null) {
            throw new IllegalArgumentException("A non-null RealmConfiguration must be provided");
        }
        return RealmCache.createRealmOrGetFromCache(configuration, Realm.class);
    }

    /**
     * Sets the {@link io.realm.RealmConfiguration} used when calling {@link #getDefaultInstance()}.
     *
     * @param configuration the {@link io.realm.RealmConfiguration} to use as the default configuration.
     * @see RealmConfiguration for details on how to configure a Realm.
     */
    public static void setDefaultConfiguration(RealmConfiguration configuration) {
        if (configuration == null) {
            throw new IllegalArgumentException("A non-null RealmConfiguration must be provided");
        }
        defaultConfiguration = configuration;
    }

    /**
     * Removes the current default configuration (if any). Any further calls to {@link #getDefaultInstance()} will
     * fail until a new default configuration has been set using {@link #setDefaultConfiguration(RealmConfiguration)}.
     */
    public static void removeDefaultConfiguration() {
        defaultConfiguration = null;
    }

    /**
     * Creates a {@link Realm} instance without checking the existence in the {@link RealmCache}.
     *
     * @param configuration {@link RealmConfiguration} used to create the Realm.
     * @param columnIndices if this is not  {@code null} value, the {@link BaseRealm#schema#columnIndices} will be initialized
     *                      to it. Otherwise, {@link BaseRealm#schema#columnIndices} will be populated from the Realm file.
     * @return a {@link Realm} instance.
     */
    static Realm createInstance(RealmConfiguration configuration, ColumnIndices columnIndices) {
        try {
            return createAndValidate(configuration, columnIndices);

        } catch (RealmMigrationNeededException e) {
            if (configuration.shouldDeleteRealmIfMigrationNeeded()) {
                deleteRealm(configuration);
            } else {
                migrateRealm(configuration);
            }

            return createAndValidate(configuration, columnIndices);
        }
    }

    static Realm createAndValidate(RealmConfiguration configuration, ColumnIndices columnIndices) {
        boolean autoRefresh = Looper.myLooper() != null;
        Realm realm = new Realm(configuration, autoRefresh);
        long currentVersion = realm.getVersion();
        long requiredVersion = configuration.getSchemaVersion();
        if (currentVersion != UNVERSIONED && currentVersion < requiredVersion && columnIndices == null) {
            realm.doClose();
            throw new RealmMigrationNeededException(configuration.getPath(), String.format("Realm on disk need to migrate from v%s to v%s", currentVersion, requiredVersion));
        }
        if (currentVersion != UNVERSIONED && requiredVersion < currentVersion && columnIndices == null) {
            realm.doClose();
            throw new IllegalArgumentException(String.format("Realm on disk is newer than the one specified: v%s vs. v%s", currentVersion, requiredVersion));
        }

        // Initialize Realm schema if needed
        if (columnIndices == null) {
            try {
                initializeRealm(realm);
            } catch (RuntimeException e) {
                realm.doClose();
                throw e;
            }
        } else {
            realm.schema.columnIndices = columnIndices;
        }

        return realm;
    }

    @SuppressWarnings("unchecked")
    private static void initializeRealm(Realm realm) {
        long version = realm.getVersion();
        boolean commitNeeded = false;
        try {
            realm.beginTransaction();
            if (version == UNVERSIONED) {
                commitNeeded = true;
                realm.setVersion(realm.configuration.getSchemaVersion());
            }

            RealmProxyMediator mediator = realm.configuration.getSchemaMediator();
            final Set<Class<? extends RealmObject>> modelClasses = mediator.getModelClasses();
            final Map<Class<? extends RealmObject>, ColumnInfo> columnInfoMap;
            columnInfoMap = new HashMap<Class<? extends RealmObject>, ColumnInfo>(modelClasses.size());
            for (Class<? extends RealmObject> modelClass : modelClasses) {
                // Create and validate table
                if (version == UNVERSIONED) {
                    mediator.createTable(modelClass, realm.sharedGroupManager.getTransaction());
                }
                columnInfoMap.put(modelClass, mediator.validateTable(modelClass, realm.sharedGroupManager.getTransaction()));
            }
            realm.schema.columnIndices = new ColumnIndices(columnInfoMap);
        } finally {
            if (commitNeeded) {
                realm.commitTransaction();
            } else {
                realm.cancelTransaction();
            }
        }
    }

    /**
     * Creates a Realm object for each object in a JSON array. This must be done within a transaction.
     * JSON properties with a null value will map to the default value for the data type in Realm and unknown properties
     * will be ignored.
     *
     * @param clazz type of Realm objects to create.
     * @param json an array where each JSONObject must map to the specified class.
     * @throws RealmException if mapping from JSON fails.
     */
    public <E extends RealmObject> void createAllFromJson(Class<E> clazz, JSONArray json) {
        if (clazz == null || json == null) {
            return;
        }

        for (int i = 0; i < json.length(); i++) {
            try {
                configuration.getSchemaMediator().createOrUpdateUsingJsonObject(clazz, this, json.getJSONObject(i), false);
            } catch (Exception e) {
                throw new RealmException("Could not map Json", e);
            }
        }
    }

    /**
     * Tries to update a list of existing objects identified by their primary key with new JSON data. If an existing
     * object could not be found in the Realm, a new object will be created. This must happen within a transaction.
     *
     * @param clazz type of {@link io.realm.RealmObject} to create or update. It must have a primary key defined.
     * @param json array with object data.
     * @throws java.lang.IllegalArgumentException if trying to update a class without a
     * {@link io.realm.annotations.PrimaryKey}.
     * @see #createAllFromJson(Class, org.json.JSONArray)
     */
    public <E extends RealmObject> void createOrUpdateAllFromJson(Class<E> clazz, JSONArray json) {
        if (clazz == null || json == null) {
            return;
        }
        checkHasPrimaryKey(clazz);
        for (int i = 0; i < json.length(); i++) {
            try {
                configuration.getSchemaMediator().createOrUpdateUsingJsonObject(clazz, this, json.getJSONObject(i), true);
            } catch (Exception e) {
                throw new RealmException("Could not map Json", e);
            }
        }
    }

    /**
     * Creates a Realm object for each object in a JSON array. This must be done within a transaction.
     * JSON properties with a null value will map to the default value for the data type in Realm and unknown properties
     * will be ignored.
     *
     * @param clazz type of Realm objects to create.
     * @param json the JSON array as a String where each object can map to the specified class.
     * @throws RealmException if mapping from JSON fails.
     */
    public <E extends RealmObject> void createAllFromJson(Class<E> clazz, String json) {
        if (clazz == null || json == null || json.length() == 0) {
            return;
        }

        JSONArray arr;
        try {
            arr = new JSONArray(json);
        } catch (Exception e) {
            throw new RealmException("Could not create JSON array from string", e);
        }

        createAllFromJson(clazz, arr);
    }

    /**
     * Tries to update a list of existing objects identified by their primary key with new JSON data. If an existing
     * object could not be found in the Realm, a new object will be created. This must happen within a transaction.
     *
     * @param clazz type of {@link io.realm.RealmObject} to create or update. It must have a primary key defined.
     * @param json string with an array of JSON objects.
     * @throws java.lang.IllegalArgumentException if trying to update a class without a
     * {@link io.realm.annotations.PrimaryKey}.
     * @see #createAllFromJson(Class, String)
     */
    public <E extends RealmObject> void createOrUpdateAllFromJson(Class<E> clazz, String json) {
        if (clazz == null || json == null || json.length() == 0) {
            return;
        }
        checkHasPrimaryKey(clazz);

        JSONArray arr;
        try {
            arr = new JSONArray(json);
        } catch (JSONException e) {
            throw new RealmException("Could not create JSON array from string", e);
        }

        createOrUpdateAllFromJson(clazz, arr);
    }

    /**
     * Creates a Realm object for each object in a JSON array. This must be done within a transaction.
     * JSON properties with a null value will map to the default value for the data type in Realm and unknown properties
     * will be ignored.
     *
     * @param clazz type of Realm objects created.
     * @param inputStream the JSON array as a InputStream. All objects in the array must be of the specified class.
     * @throws RealmException if mapping from JSON fails.
     * @throws IOException if something was wrong with the input stream.
     */
    @TargetApi(Build.VERSION_CODES.HONEYCOMB)
    public <E extends RealmObject> void createAllFromJson(Class<E> clazz, InputStream inputStream) throws IOException {
        if (clazz == null || inputStream == null) {
            return;
        }

        JsonReader reader = new JsonReader(new InputStreamReader(inputStream, "UTF-8"));
        try {
            reader.beginArray();
            while (reader.hasNext()) {
                configuration.getSchemaMediator().createUsingJsonStream(clazz, this, reader);
            }
            reader.endArray();
        } finally {
            reader.close();
        }
    }

    /**
     * Tries to update a list of existing objects identified by their primary key with new JSON data. If an existing
     * object could not be found in the Realm, a new object will be created. This must happen within a transaction.
     *
     * @param clazz type of {@link io.realm.RealmObject} to create or update. It must have a primary key defined.
     * @param in the InputStream with a list of object data in JSON format.
     * @throws java.lang.IllegalArgumentException if trying to update a class without a
     * {@link io.realm.annotations.PrimaryKey}.
     * @see #createOrUpdateAllFromJson(Class, java.io.InputStream)
     */
    @TargetApi(Build.VERSION_CODES.HONEYCOMB)
    public <E extends RealmObject> void createOrUpdateAllFromJson(Class<E> clazz, InputStream in) throws IOException {
        if (clazz == null || in == null) {
            return;
        }
        checkHasPrimaryKey(clazz);

        // As we need the primary key value we have to first parse the entire input stream as in the general
        // case that value might be the last property :(
        Scanner scanner = null;
        try {
            scanner = getFullStringScanner(in);
            JSONArray json = new JSONArray(scanner.next());
            for (int i = 0; i < json.length(); i++) {
                configuration.getSchemaMediator().createOrUpdateUsingJsonObject(clazz, this, json.getJSONObject(i), true);
            }
        } catch (JSONException e) {
            throw new RealmException("Failed to read JSON", e);
        } finally {
            if (scanner != null) {
                scanner.close();
            }
        }
    }

    /**
     * Creates a Realm object pre-filled with data from a JSON object. This must be done inside a transaction. JSON
     * properties with a null value will map to the default value for the data type in Realm and unknown properties will
     * be ignored.
     *
     * @param clazz type of Realm object to create.
     * @param json the JSONObject with object data.
     * @return created object or null if no json data was provided.
     * @throws RealmException if the mapping from JSON fails.
     * @see #createOrUpdateObjectFromJson(Class, org.json.JSONObject)
     */
    public <E extends RealmObject> E createObjectFromJson(Class<E> clazz, JSONObject json) {
        if (clazz == null || json == null) {
            return null;
        }

        try {
            E realmObject = configuration.getSchemaMediator().createOrUpdateUsingJsonObject(clazz, this, json, false);
            return realmObject;
        } catch (Exception e) {
            throw new RealmException("Could not map Json", e);
        }
    }

    /**
     * Tries to update an existing object defined by its primary key with new JSON data. If no existing object could be
     * found a new object will be saved in the Realm. This must happen within a transaction.
     *
     * @param clazz Type of {@link io.realm.RealmObject} to create or update. It must have a primary key defined.
     * @param json {@link org.json.JSONObject} with object data.
     * @return created or updated {@link io.realm.RealmObject}.
     * @throws java.lang.IllegalArgumentException if trying to update a class without a
     * {@link io.realm.annotations.PrimaryKey}.
     * @see #createObjectFromJson(Class, org.json.JSONObject)
     */
    public <E extends RealmObject> E createOrUpdateObjectFromJson(Class<E> clazz, JSONObject json) {
        if (clazz == null || json == null) {
            return null;
        }
        checkHasPrimaryKey(clazz);
        try {
            E realmObject = configuration.getSchemaMediator().createOrUpdateUsingJsonObject(clazz, this, json, true);
            if (handlerController != null) {
                handlerController.addToRealmObjects(realmObject);
            }
            return realmObject;
        } catch (JSONException e) {
            throw new RealmException("Could not map Json", e);
        }
    }

    /**
     * Creates a Realm object pre-filled with data from a JSON object. This must be done inside a transaction. JSON
     * properties with a null value will map to the default value for the data type in Realm and unknown properties will
     * be ignored.
     *
     * @param clazz type of Realm object to create.
     * @param json the JSON string with object data.
     * @return created object or null if json string was empty or null.
     * @throws RealmException if mapping to json failed.
     */
    public <E extends RealmObject> E createObjectFromJson(Class<E> clazz, String json) {
        if (clazz == null || json == null || json.length() == 0) {
            return null;
        }

        JSONObject obj;
        try {
            obj = new JSONObject(json);
        } catch (Exception e) {
            throw new RealmException("Could not create Json object from string", e);
        }

        return createObjectFromJson(clazz, obj);
    }

    /**
     * Tries to update an existing object defined by its primary key with new JSON data. If no existing object could be
     * found a new object will be saved in the Realm. This must happen within a transaction.
     *
     * @param clazz type of {@link io.realm.RealmObject} to create or update. It must have a primary key defined.
     * @param json string with object data in JSON format.
     * @return created or updated {@link io.realm.RealmObject}.
     * @throws java.lang.IllegalArgumentException if trying to update a class without a
     * {@link io.realm.annotations.PrimaryKey}.
     * @see #createObjectFromJson(Class, String)
     */
    public <E extends RealmObject> E createOrUpdateObjectFromJson(Class<E> clazz, String json) {
        if (clazz == null || json == null || json.length() == 0) {
            return null;
        }
        checkHasPrimaryKey(clazz);

        JSONObject obj;
        try {
            obj = new JSONObject(json);
        } catch (Exception e) {
            throw new RealmException("Could not create Json object from string", e);
        }

        return createOrUpdateObjectFromJson(clazz, obj);
    }

    /**
     * Creates a Realm object pre-filled with data from a JSON object. This must be done inside a transaction. JSON
     * properties with a null value will map to the default value for the data type in Realm and unknown properties will
     * be ignored.
     *
     * @param clazz type of Realm object to create.
     * @param inputStream the JSON object data as a InputStream.
     * @return created object or null if json string was empty or null.
     * @throws RealmException if the mapping from JSON failed.
     * @throws IOException if something was wrong with the input stream.
     */
    @TargetApi(Build.VERSION_CODES.HONEYCOMB)
    public <E extends RealmObject> E createObjectFromJson(Class<E> clazz, InputStream inputStream) throws IOException {
        if (clazz == null || inputStream == null) {
            return null;
        }
        E realmObject;
        Table table = getTable(clazz);
        if (table.hasPrimaryKey()) {
            // As we need the primary key value we have to first parse the entire input stream as in the general
            // case that value might be the last property :(
            Scanner scanner = null;
            try {
                scanner = getFullStringScanner(inputStream);
                JSONObject json = new JSONObject(scanner.next());
                realmObject = configuration.getSchemaMediator().createOrUpdateUsingJsonObject(clazz, this, json, false);

            } catch (JSONException e) {
                throw new RealmException("Failed to read JSON", e);
            } finally {
                if (scanner != null) {
                    scanner.close();
                }
            }
        } else {
            JsonReader reader = new JsonReader(new InputStreamReader(inputStream, "UTF-8"));
            try {
                realmObject = configuration.getSchemaMediator().createUsingJsonStream(clazz, this, reader);
            } finally {
                reader.close();
            }
        }
        return realmObject;
    }

    /**
     * Tries to update an existing object defined by its primary key with new JSON data. If no existing object could be
     * found a new object will be saved in the Realm. This must happen within a transaction.
     *
     * @param clazz type of {@link io.realm.RealmObject} to create or update. It must have a primary key defined.
     * @param in the {@link InputStream} with object data in JSON format.
     * @return created or updated {@link io.realm.RealmObject}.
     * @throws java.lang.IllegalArgumentException if trying to update a class without a
     * {@link io.realm.annotations.PrimaryKey}.
     * @see #createObjectFromJson(Class, java.io.InputStream)
     */
    @TargetApi(Build.VERSION_CODES.HONEYCOMB)
    public <E extends RealmObject> E createOrUpdateObjectFromJson(Class<E> clazz, InputStream in) throws IOException {
        if (clazz == null || in == null) {
            return null;
        }
        checkHasPrimaryKey(clazz);

        // As we need the primary key value we have to first parse the entire input stream as in the general
        // case that value might be the last property :(
        Scanner scanner = null;
        try {
            scanner = getFullStringScanner(in);
            JSONObject json = new JSONObject(scanner.next());
            return createOrUpdateObjectFromJson(clazz, json);
        } catch (JSONException e) {
            throw new RealmException("Failed to read JSON", e);
        } finally {
            if (scanner != null) {
                scanner.close();
            }
        }
    }

    private Scanner getFullStringScanner(InputStream in) {
        return new Scanner(in, "UTF-8").useDelimiter("\\A");
    }

    /**
     * Instantiates and adds a new object to the Realm.
     *
     * @param clazz the Class of the object to create
     * @return the new object
     * @throws RealmException if an object could not be created
     */
    public <E extends RealmObject> E createObject(Class<E> clazz) {
        checkIfValid();
        Table table = getTable(clazz);
        long rowIndex = table.addEmptyRow();
        E object = get(clazz, rowIndex);
<<<<<<< HEAD
        addToNotifiableRealmObjects(object);
=======
>>>>>>> 5b084413
        return object;
    }

    /**
     * Creates a new object inside the Realm with the Primary key value initially set.
     * If the value violates the primary key constraint, no object will be added and a {@link RealmException} will be
     * thrown.
     *
     * @param clazz the Class of the object to create.
     * @param primaryKeyValue value for the primary key field.
     * @return the new object.
     * @throws RealmException if object could not be created.
     */
    <E extends RealmObject> E createObject(Class<E> clazz, Object primaryKeyValue) {
        Table table = getTable(clazz);
        long rowIndex = table.addEmptyRowWithPrimaryKey(primaryKeyValue);
        return get(clazz, rowIndex);
    }

    void remove(Class<? extends RealmObject> clazz, long objectIndex) {
        getTable(clazz).moveLastOver(objectIndex);
    }

    /**
     * Copies a RealmObject to the Realm instance and returns the copy. Any further changes to the original RealmObject
     * will not be reflected in the Realm copy. This is a deep copy, so all referenced objects will be copied. Objects
     * already in this Realm will be ignored.
     *
     * @param object the {@link io.realm.RealmObject} to copy to the Realm.
     * @return a managed RealmObject with its properties backed by the Realm.
     * @throws java.lang.IllegalArgumentException if RealmObject is {@code null}.
     */
    public <E extends RealmObject> E copyToRealm(E object) {
        checkNotNullObject(object);
        E realmObject = copyOrUpdate(object, false);
        return realmObject;
    }

    /**
     * Updates an existing RealmObject that is identified by the same {@link io.realm.annotations.PrimaryKey} or creates
     * a new copy if no existing object could be found. This is a deep copy or update, so all referenced objects will be
     * either copied or updated.
     *
     * @param object {@link io.realm.RealmObject} to copy or update.
     * @return the new or updated RealmObject with all its properties backed by the Realm.
     * @throws java.lang.IllegalArgumentException if RealmObject is {@code null} or doesn't have a Primary key defined.
     * @see #copyToRealm(RealmObject)
     */
    public <E extends RealmObject> E copyToRealmOrUpdate(E object) {
        checkNotNullObject(object);
        checkHasPrimaryKey(object.getClass());
        E realmObject = copyOrUpdate(object, true);
        return realmObject;
    }

    /**
     * Copies a collection of RealmObjects to the Realm instance and returns their copy. Any further changes to the
     * original RealmObjects will not be reflected in the Realm copies. This is a deep copy, so all referenced objects
     * will be copied. Objects already in this Realm will be ignored.
     *
     * @param objects the RealmObjects to copy to the Realm.
     * @return a list of the the converted RealmObjects that all has their properties managed by the Realm.
     * @throws io.realm.exceptions.RealmException if any of the objects has already been added to Realm.
     * @throws java.lang.IllegalArgumentException if any of the elements in the input collection is {@code null}.
     */
    public <E extends RealmObject> List<E> copyToRealm(Iterable<E> objects) {
        if (objects == null) {
            return new ArrayList<E>();
        }

        ArrayList<E> realmObjects = new ArrayList<E>();
        for (E object : objects) {
            realmObjects.add(copyToRealm(object));
        }

        return realmObjects;
    }

    /**
     * Updates a list of existing RealmObjects that is identified by their {@link io.realm.annotations.PrimaryKey} or
     * creates a new copy if no existing object could be found. This is a deep copy or update, so all referenced objects
     * will be either copied or updated.
     *
     * @param objects a list of objects to update or copy into Realm.
     * @return a list of all the new or updated RealmObjects.
     * @throws java.lang.IllegalArgumentException if RealmObject is {@code null} or doesn't have a Primary key defined.
     * @see #copyToRealm(Iterable)
     */
    public <E extends RealmObject> List<E> copyToRealmOrUpdate(Iterable<E> objects) {
        if (objects == null) {
            return new ArrayList<E>(0);
        }

        ArrayList<E> realmObjects = new ArrayList<E>();
        for (E object : objects) {
            realmObjects.add(copyToRealmOrUpdate(object));
        }

        return realmObjects;
    }

    /**
     * Makes a standalone in-memory copy of already persisted RealmObjects. This is a deep copy that will copy all
     * referenced objects.
     *
     * The copied objects are all detached from Realm so they will no longer be automatically updated. This means
     * that the copied objects might contain data that are no longer consistent with other managed Realm objects.
     *
     * *WARNING*: Any changes to copied objects can be merged back into Realm using {@link #copyToRealmOrUpdate(RealmObject)},
     * but all fields will be overridden, not just those that were changed. This includes references to other objects,
     * and can potentially override changes made by other threads.
     *
     * @param realmObjects RealmObjects to copy
     * @param <E> type of object.
     * @return an in-memory detached copy of managed RealmObjects.
     * @throws IllegalArgumentException if the RealmObjects are not accessible.
     * @see #copyToRealmOrUpdate(Iterable)
     */
    public <E extends RealmObject> List<E> copyFromRealm(Iterable<E> realmObjects) {
        return copyFromRealm(realmObjects, Integer.MAX_VALUE);
    }

    /**
     * Makes a standalone in-memory copy of already persisted RealmObjects. This is a deep copy that will copy all
     * referenced objects up to the defined depth.
     *
     * The copied objects are all detached from Realm so they will no longer be automatically updated. This means
     * that the copied objects might contain data that are no longer consistent with other managed Realm objects.
     *
     * *WARNING*: Any changes to copied objects can be merged back into Realm using {@link #copyToRealmOrUpdate(Iterable)},
     * but all fields will be overridden, not just those that were changed. This includes references to other objects
     * even though they might be {@code null} due to {@code maxDepth} being reached. This can also potentially override
     * changes made by other threads.
     *
     * @param realmObjects RealmObjects to copy.
     * @param maxDepth limit of the deep copy. All references after this depth will be {@code null}. Starting depth is {@code 0}.
     * @param <E> type of object.
     * @return an in-memory detached copy of the RealmObjects.
     * @throws IllegalArgumentException if {@code maxDepth < 0} or the RealmObjects aren't accessible.
     * @see #copyToRealmOrUpdate(Iterable)
     */
    public <E extends RealmObject> List<E> copyFromRealm(Iterable<E> realmObjects, int maxDepth) {
        checkMaxDepth(maxDepth);
        if (realmObjects == null) {
            return new ArrayList<E>(0);
        }

        ArrayList<E> standaloneObjects = new ArrayList<E>();
        Map<RealmObject, RealmObjectProxy.CacheData<RealmObject>> listCache = new HashMap<RealmObject, RealmObjectProxy.CacheData<RealmObject>>();
        for (E object : realmObjects) {
            checkValidObjectForDetach(object);
            standaloneObjects.add(createDetachedCopy(object, maxDepth, listCache));
        }

        return standaloneObjects;
    }

    /**
     * Makes a standalone in-memory copy of an already persisted {@link RealmObject}. This is a deep copy that will copy
     * all referenced objects.
     *
     * The copied object(s) are all detached from Realm so they will no longer be automatically updated. This means
     * that the copied objects might contain data that are no longer consistent with other managed Realm objects.
     *
     * *WARNING*: Any changes to copied objects can be merged back into Realm using {@link #copyToRealmOrUpdate(RealmObject)},
     * but all fields will be overridden, not just those that were changed. This includes references to other objects,
     * and can potentially override changes made by other threads.
     *
     * @param realmObject {@link RealmObject} to copy
     * @param <E> type of object.
     * @return an in-memory detached copy of the managed {@link RealmObject}.
     * @throws IllegalArgumentException if the RealmObject is no longer accessible.
     * @see #copyToRealmOrUpdate(RealmObject)
     */
    public <E extends RealmObject> E copyFromRealm(E realmObject) {
        return copyFromRealm(realmObject, Integer.MAX_VALUE);
    }

    /**
     * Makes a standalone in-memory copy of an already persisted {@link RealmObject}. This is a deep copy that will copy
     * all referenced objects up to the defined depth.
     *
     * The copied object(s) are all detached from Realm so they will no longer be automatically updated. This means
     * that the copied objects might contain data that are no longer consistent with other managed Realm objects.
     *
     * *WARNING*: Any changes to copied objects can be merged back into Realm using {@link #copyToRealmOrUpdate(RealmObject)},
     * but all fields will be overridden, not just those that were changed. This includes references to other objects
     * even though they might be {@code null} due to {@code maxDepth} being reached. This can also potentially override
     * changes made by other threads.
     *
     * @param realmObject {@link RealmObject} to copy
     * @param maxDepth limit of the deep copy. All references after this depth will be {@code null}. Starting depth is {@code 0}.
     * @param <E> type of object.
     * @return an in-memory detached copy of the managed {@link RealmObject}.
     * @throws IllegalArgumentException if {@code maxDepth < 0} or the RealmObject is no longer accessible.
     * @see #copyToRealmOrUpdate(RealmObject)
     */
    public <E extends RealmObject> E copyFromRealm(E realmObject, int maxDepth) {
        checkMaxDepth(maxDepth);
        checkValidObjectForDetach(realmObject);
        return createDetachedCopy(realmObject, maxDepth, new HashMap<RealmObject, RealmObjectProxy.CacheData<RealmObject>>());
    }

    boolean contains(Class<? extends RealmObject> clazz) {
        return configuration.getSchemaMediator().getModelClasses().contains(clazz);
    }

    /**
     * Returns a typed RealmQuery, which can be used to query for specific objects of this type
     *
     * @param clazz the class of the object which is to be queried for.
     * @return a typed RealmQuery, which can be used to query for specific objects of this type.
     * @see io.realm.RealmQuery
     */
    public <E extends RealmObject> RealmQuery<E> where(Class<E> clazz) {
        checkIfValid();
        return RealmQuery.createQuery(this, clazz);
    }

    /**
     * Gets all objects of a specific Class. If no objects exist, the returned RealmResults will not be {@code null}.
     * The RealmResults.size() to check the number of objects instead.
     *
     * @param clazz the Class to get objects of.
     * @return a RealmResult list containing the objects.
     * @see io.realm.RealmResults
     */
    public <E extends RealmObject> RealmResults<E> allObjects(Class<E> clazz) {
        return where(clazz).findAll();
    }

    /**
     * Get all objects of a specific Class sorted by a field. If no objects exist, the returned {@link RealmResults}
     * will not be {@code null}. The RealmResults.size() to check the number of objects instead.
     *
     * @param clazz the Class to get objects of.
     * @param fieldName the field name to sort by.
     * @param sortOrder how to sort the results.
     * @return a sorted RealmResults containing the objects.
     * @throws java.lang.IllegalArgumentException if field name does not exist.
     */
    public <E extends RealmObject> RealmResults<E> allObjectsSorted(Class<E> clazz, String fieldName,
                                                                    Sort sortOrder) {
        checkIfValid();
        Table table = getTable(clazz);
        long columnIndex = schema.columnIndices.getColumnIndex(clazz, fieldName);
        if (columnIndex < 0) {
            throw new IllegalArgumentException(String.format("Field name '%s' does not exist.", fieldName));
        }

        TableView tableView = table.getSortedView(columnIndex, sortOrder);
        RealmResults<E> realmResults = RealmResults.createFromTableOrView(this, tableView, clazz);
        if (handlerController != null) {
            handlerController.addToRealmResults(realmResults);
        }
        return realmResults;
    }


    /**
     * Gets all objects of a specific class sorted by two specific field names.  If no objects exist, the returned
     * {@link RealmResults} will not be {@code null}. The RealmResults.size() to check the number of objects instead.
     *
     * @param clazz the class ti get objects of.
     * @param fieldName1 first field name to sort by.
     * @param sortOrder1 sort order for first field.
     * @param fieldName2 second field name to sort by.
     * @param sortOrder2 sort order for second field.
     * @return a sorted RealmResults containing the objects.
     * @throws java.lang.IllegalArgumentException if a field name does not exist.
     */
    public <E extends RealmObject> RealmResults<E> allObjectsSorted(Class<E> clazz, String fieldName1,
                                                                    Sort sortOrder1, String fieldName2,
                                                                    Sort sortOrder2) {
        return allObjectsSorted(clazz, new String[]{fieldName1, fieldName2}, new Sort[]{sortOrder1,
                sortOrder2});
    }

    /**
     * Gets all objects of a specific class sorted by two specific field names.  If no objects exist, the returned
     * {@link RealmResults} will not be {@code null}. The RealmResults.size() to check the number of objects instead.
     *
     * @param clazz the class ti get objects of.
     * @param fieldName1 first field name to sort by.
     * @param sortOrder1 sort order for first field.
     * @param fieldName2 second field name to sort by.
     * @param sortOrder2 sort order for second field.
     * @param fieldName3 third field name to sort by.
     * @param sortOrder3 sort order for third field.
     * @return a sorted RealmResults containing the objects.
     * @throws java.lang.IllegalArgumentException if a field name does not exist.
     */
    public <E extends RealmObject> RealmResults<E> allObjectsSorted(Class<E> clazz, String fieldName1,
                                                                    Sort sortOrder1,
                                                                    String fieldName2, Sort sortOrder2,
                                                                    String fieldName3, Sort sortOrder3) {
        return allObjectsSorted(clazz, new String[]{fieldName1, fieldName2, fieldName3},
                new Sort[]{sortOrder1, sortOrder2, sortOrder3});
    }

    /**
     * Gets all objects of a specific Class sorted by multiple fields. If no objects exist, the returned
     * {@link RealmResults} will not be null. The RealmResults.size() to check the number of objects instead.
     *
     * @param clazz the Class to get objects of.
     * @param sortOrders sort ascending if SORT_ORDER_ASCENDING, sort descending if SORT_ORDER_DESCENDING.
     * @param fieldNames an array of field names to sort objects by. The objects are first sorted by fieldNames[0], then
     *                   by fieldNames[1] and so forth.
     * @return a sorted RealmResults containing the objects.
     * @throws java.lang.IllegalArgumentException if a field name does not exist.
     */
    @SuppressWarnings("unchecked")
    public <E extends RealmObject> RealmResults<E> allObjectsSorted(Class<E> clazz, String fieldNames[],
                                                                    Sort sortOrders[]) {
        checkAllObjectsSortedParameters(fieldNames, sortOrders);
        Table table = this.getTable(clazz);
        TableView tableView = doMultiFieldSort(fieldNames, sortOrders, table);

        RealmResults<E> realmResults = RealmResults.createFromTableOrView(this, tableView, clazz);
        if (handlerController != null) {
            handlerController.addToRealmResults(realmResults);
        }
        return realmResults;
    }

    /**
     * Returns a distinct set of objects of a specific class. As a Realm is unordered, it is undefined which objects are
     * returned in case of multiple occurrences.
     *
     * @param clazz the Class to get objects of.
     * @param fieldName the field name.
     * @return a non-null {@link RealmResults} containing the distinct objects.
     * @throws IllegalArgumentException if a field name does not exist or the field is not indexed.
     */
    public <E extends RealmObject> RealmResults<E> distinct(Class<E> clazz, String fieldName) {
        checkNotNullFieldName(fieldName);
        checkIfValid();
        Table table = this.getTable(clazz);
        long columnIndex = table.getColumnIndex(fieldName);
        if (columnIndex == -1) {
            throw new IllegalArgumentException(String.format("Field name '%s' does not exist.", fieldName));
        }

        TableView tableView = table.getDistinctView(columnIndex);
        RealmResults<E> realmResults = RealmResults.createFromTableOrView(this, tableView, clazz);
        if (handlerController != null) {
            handlerController.addToRealmResults(realmResults);
        }
        return realmResults;
    }

    /**
     * Returns a distinct set of objects of a specific class. As a Realm is unordered, it is undefined which objects are
     * returned in case of multiple occurrences.
     * This method is only available from a Looper thread.
     *
     * @param clazz the Class to get objects of.
     * @param fieldName the field name.
     * @return immediately an empty {@link RealmResults}. Users need to register a listener
     *      {@link io.realm.RealmResults#addChangeListener(RealmChangeListener)} to be notified when the query
     *      completes.
     * @throws IllegalArgumentException if a field name does not exist or the field is not indexed.
     */
    public <E extends RealmObject> RealmResults<E> distinctAsync(Class<E> clazz, String fieldName) {
        checkNotNullFieldName(fieldName);
        Table table = this.getTable(clazz);
        long columnIndex = table.getColumnIndex(fieldName);
        if (columnIndex == -1) {
            throw new IllegalArgumentException(String.format("Field name '%s' does not exist.", fieldName));
        }

        // check if the field is indexed
        if (!table.hasSearchIndex(columnIndex)) {
            throw new IllegalArgumentException(String.format("Field name '%s' must be indexed in order to use it for distinct queries.", fieldName));
        }

        return where(clazz).distinctAsync(columnIndex);
    }

    /**
     * Executes a given transaction on the Realm. {@link #beginTransaction()} and {@link #commitTransaction()} will be
     * called automatically. If any exception is thrown during the transaction {@link #cancelTransaction()} will be
     * called instead of {@link #commitTransaction()}.
     *
     * @param transaction the {@link io.realm.Realm.Transaction} to execute.
     */
    public void executeTransaction(Transaction transaction) {
        if (transaction == null)
            throw new IllegalArgumentException("Transaction should not be null");

        beginTransaction();
        try {
            transaction.execute(this);
            commitTransaction();
        } catch (Throwable e) {
            if (isInTransaction()) {
                cancelTransaction();
            } else {
                RealmLog.w("Could not cancel transaction, not currently in a transaction.");
            }
            throw e;
        }
    }

    /**
     * Similar to {@link #executeTransaction(Transaction)} but runs asynchronously from a worker thread.
     *
     * @param transaction {@link io.realm.Realm.Transaction} to execute.
     * @param callback optional, to receive the result of this query.
     * @return a {@link RealmAsyncTask} representing a cancellable task.
     */
    public RealmAsyncTask executeTransaction(final Transaction transaction, final Transaction.Callback callback) {
        if (transaction == null)
            throw new IllegalArgumentException("Transaction should not be null");

        // If the user provided a Callback then we make sure, the current Realm has a Handler
        // we can use to deliver the result
        if (callback != null && handler == null) {
            throw new IllegalStateException("Your Realm is opened from a thread without a Looper" +
                    " and you provided a callback, we need a Handler to invoke your callback");
        }

        // We need to use the same configuration to open a background SharedGroup (i.e Realm)
        // to perform the transaction
        final RealmConfiguration realmConfiguration = getConfiguration();

        final Future<?> pendingQuery = asyncQueryExecutor.submit(new Runnable() {
            @Override
            public void run() {
                if (!Thread.currentThread().isInterrupted()) {
                    Realm bgRealm = Realm.getInstance(realmConfiguration);
                    bgRealm.beginTransaction();
                    try {
                        transaction.execute(bgRealm);

                        if (!Thread.currentThread().isInterrupted()) {
                            bgRealm.commitTransaction();
                            if (callback != null
                                    && handler != null
                                    && !Thread.currentThread().isInterrupted()
                                    && handler.getLooper().getThread().isAlive()) {
                                // The bgRealm needs to be closed before post event to caller's handler to avoid concurrency problem
                                // eg.: User wants to delete Realm in the callbacks.
                                bgRealm.close();
                                handler.post(new Runnable() {
                                    @Override
                                    public void run() {
                                        callback.onSuccess();
                                    }
                                });
                            }
                        } else {
                            if (bgRealm.isInTransaction()) {
                                bgRealm.cancelTransaction();
                            } else {
                                RealmLog.w("Thread is interrupted. Could not cancel transaction, not currently in a transaction.");
                            }
                        }

                    } catch (final Exception e) {
                        if (bgRealm.isInTransaction()) {
                            bgRealm.cancelTransaction();
                        } else {
                            RealmLog.w("Could not cancel transaction, not currently in a transaction.");
                        }
                        if (callback != null
                                && handler != null
                                && !Thread.currentThread().isInterrupted()
                                && handler.getLooper().getThread().isAlive()) {
                            bgRealm.close();
                            handler.post(new Runnable() {
                                @Override
                                public void run() {
                                    callback.onError(e);
                                }
                            });
                        }
                    } finally {
                        if (!bgRealm.isClosed()) {
                            bgRealm.close();
                        }
                    }
                }
            }
        });

        return new RealmAsyncTask(pendingQuery);
    }

    /**
     * Removes all objects of the specified class.
     *
     * @param clazz the class which objects should be removed.
     * @throws IllegalStateException if the corresponding Realm is closed or in an incorrect thread.
     */
    public void clear(Class<? extends RealmObject> clazz) {
        checkIfValid();
        getTable(clazz).clear();
    }

    @SuppressWarnings("unchecked")
    private <E extends RealmObject> E copyOrUpdate(E object, boolean update) {
        checkIfValid();
        return configuration.getSchemaMediator().copyOrUpdate(this, object, update, new HashMap<RealmObject, RealmObjectProxy>());
    }

    private <E extends RealmObject> E createDetachedCopy(E object, int maxDepth, Map<RealmObject, RealmObjectProxy.CacheData<RealmObject>> cache) {
        checkIfValid();
        return configuration.getSchemaMediator().createDetachedCopy(object, maxDepth, cache);
    }

    private <E extends RealmObject> void checkNotNullObject(E object) {
        if (object == null) {
            throw new IllegalArgumentException("Null objects cannot be copied into Realm.");
        }
    }

    private void checkHasPrimaryKey(Class<? extends RealmObject> clazz) {
        if (!getTable(clazz).hasPrimaryKey()) {
            throw new IllegalArgumentException("A RealmObject with no @PrimaryKey cannot be updated: " + clazz.toString());
        }
    }

    private void checkMaxDepth(int maxDepth) {
        if (maxDepth < 0) {
            throw new IllegalArgumentException("maxDepth must be > 0. It was: " + maxDepth);
        }
    }

    private <E extends RealmObject> void checkValidObjectForDetach(E realmObject) {
        if (realmObject == null) {
            throw new IllegalArgumentException("Null objects cannot be copied from Realm.");
        }
        if (!realmObject.isValid()) {
            throw new IllegalArgumentException("RealmObject is not valid, so it cannot be copied.");
        }
    }

    /**
     * Manually trigger the migration associated with a given RealmConfiguration. If Realm is already at the latest
     * version, nothing will happen.
     *
     * @param configuration {@link RealmConfiguration}
     */
    public static void migrateRealm(RealmConfiguration configuration) {
        migrateRealm(configuration, null);
    }

    /**
     * Manually trigger a migration on a RealmMigration.
     *
     * @param configuration the{@link RealmConfiguration}.
     * @param migration the {@link RealmMigration} to run on the Realm. This will override any migration set on the
     *                  configuration.
     */
    public static void migrateRealm(RealmConfiguration configuration, RealmMigration migration) {
        BaseRealm.migrateRealm(configuration, migration, new MigrationCallback() {
            @Override
            public void migrationComplete() {
            }
        });
    }

    /**
     * Deletes the Realm file specified by the given {@link RealmConfiguration} from the filesystem.
     * The Realm must be unused and closed before calling this method.
     *
     * @param configuration a {@link RealmConfiguration}.
     * @return {@code false} if a file could not be deleted. The failing file will be logged.
     */
    public static boolean deleteRealm(RealmConfiguration configuration) {
        return BaseRealm.deleteRealm(configuration);
    }

    /**
     * Compacts a Realm file. A Realm file usually contain free/unused space.
     * This method removes this free space and the file size is thereby reduced.
     * Objects within the Realm files are untouched.
     * <p>
     * The file must be closed before this method is called, otherwise {@code false} will be returned.<br>
     * The file system should have free space for at least a copy of the Realm file.<br>
     * The Realm file is left untouched if any file operation fails.<br>
     *
     * @param configuration a {@link RealmConfiguration} pointing to a Realm file.
     * @return {@code true} if successful, {@code false} if any file operation failed.
     * @throws IllegalArgumentException if the realm file is encrypted. Compacting an encrypted Realm file is not
     * supported yet.
     */
    public static boolean compactRealm(RealmConfiguration configuration) {
        return BaseRealm.compactRealm(configuration);
    }

    // Get the canonical path for a given file
    static String getCanonicalPath(File realmFile) {
        try {
            return realmFile.getCanonicalPath();
        } catch (IOException e) {
            throw new RealmException("Could not resolve the canonical path to the Realm file: " + realmFile.getAbsolutePath());
        }
    }

    // Return all handlers registered for this Realm
    static Map<Handler, String> getHandlers() {
        return handlers;
    }

    // Public because of migrations
    @Deprecated
    public Table getTable(Class<? extends RealmObject> clazz) {
        Table table = classToTable.get(clazz);
        if (table == null) {
            clazz = Util.getOriginalModelClass(clazz);
            table = sharedGroupManager.getTable(configuration.getSchemaMediator().getTableName(clazz));
            classToTable.put(clazz, table);
        }
        return table;
    }

    // add to the list of RealmObject to be notified after a commit
    private <E extends RealmObject> void addToNotifiableRealmObjects(E realmobject) {
        if (handlerController != null) {
            handlerController.realmObjects.put(new WeakReference<RealmObject>(realmobject), null);
        }
    }

    /**
     * Returns the default Realm module. This module contains all Realm classes in the current project, but not those
     * from library or project dependencies. Realm classes in these should be exposed using their own module.
     *
     * @return the default Realm module or null if no default module exists.
     * @see io.realm.RealmConfiguration.Builder#setModules(Object, Object...)
     */
    public static Object getDefaultModule() {
        String moduleName = "io.realm.DefaultRealmModule";
        Class<?> clazz;
        try {
            clazz = Class.forName(moduleName);
            Constructor<?> constructor = clazz.getDeclaredConstructors()[0];
            constructor.setAccessible(true);
            return constructor.newInstance();
        } catch (ClassNotFoundException e) {
            return null;
        } catch (InvocationTargetException e) {
            throw new RealmException("Could not create an instance of " + moduleName, e);
        } catch (InstantiationException e) {
            throw new RealmException("Could not create an instance of " + moduleName, e);
        } catch (IllegalAccessException e) {
            throw new RealmException("Could not create an instance of " + moduleName, e);
        }
    }

    /**
     * Encapsulates a Realm transaction.
     * <p>
     * Using this class will automatically handle {@link #beginTransaction()} and {@link #commitTransaction()}
     * If any exception is thrown during the transaction {@link #cancelTransaction()} will be called instead of
     * {@link #commitTransaction()}.
     */
    public interface Transaction {
        void execute(Realm realm);

        /**
         * Callback invoked to notify the caller thread.
         */
        class Callback {
            public void onSuccess() {}
            public void onError(Exception e) {}
        }
    }
}<|MERGE_RESOLUTION|>--- conflicted
+++ resolved
@@ -31,7 +31,6 @@
 import java.io.IOException;
 import java.io.InputStream;
 import java.io.InputStreamReader;
-import java.lang.ref.WeakReference;
 import java.lang.reflect.Constructor;
 import java.lang.reflect.InvocationTargetException;
 import java.util.ArrayList;
@@ -661,10 +660,6 @@
         Table table = getTable(clazz);
         long rowIndex = table.addEmptyRow();
         E object = get(clazz, rowIndex);
-<<<<<<< HEAD
-        addToNotifiableRealmObjects(object);
-=======
->>>>>>> 5b084413
         return object;
     }
 
@@ -1272,7 +1267,6 @@
     }
 
     // Public because of migrations
-    @Deprecated
     public Table getTable(Class<? extends RealmObject> clazz) {
         Table table = classToTable.get(clazz);
         if (table == null) {
@@ -1281,13 +1275,6 @@
             classToTable.put(clazz, table);
         }
         return table;
-    }
-
-    // add to the list of RealmObject to be notified after a commit
-    private <E extends RealmObject> void addToNotifiableRealmObjects(E realmobject) {
-        if (handlerController != null) {
-            handlerController.realmObjects.put(new WeakReference<RealmObject>(realmobject), null);
-        }
     }
 
     /**
