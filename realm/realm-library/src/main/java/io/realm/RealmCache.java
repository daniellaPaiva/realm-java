/*
 * Copyright 2015 Realm Inc.
 *
 * Licensed under the Apache License, Version 2.0 (the "License");
 * you may not use this file except in compliance with the License.
 * You may obtain a copy of the License at
 *
 * http://www.apache.org/licenses/LICENSE-2.0
 *
 * Unless required by applicable law or agreed to in writing, software
 * distributed under the License is distributed on an "AS IS" BASIS,
 * WITHOUT WARRANTIES OR CONDITIONS OF ANY KIND, either express or implied.
 * See the License for the specific language governing permissions and
 * limitations under the License.
 */
package io.realm;

import android.os.SystemClock;

import java.io.File;
import java.io.FileOutputStream;
import java.io.IOException;
import java.io.InputStream;
import java.lang.ref.WeakReference;
import java.util.ArrayList;
import java.util.Arrays;
import java.util.Collection;
import java.util.EnumMap;
import java.util.Iterator;
import java.util.List;
import java.util.concurrent.ConcurrentLinkedQueue;
import java.util.concurrent.CountDownLatch;
import java.util.concurrent.Future;
import java.util.concurrent.TimeUnit;
import java.util.concurrent.atomic.AtomicBoolean;

import io.realm.exceptions.RealmFileException;
import io.realm.internal.Capabilities;
import io.realm.internal.ObjectServerFacade;
import io.realm.internal.OsObjectStore;
import io.realm.internal.OsRealmConfig;
import io.realm.internal.OsSharedRealm;
import io.realm.internal.RealmNotifier;
import io.realm.internal.Table;
import io.realm.internal.Util;
import io.realm.internal.android.AndroidCapabilities;
import io.realm.internal.android.AndroidRealmNotifier;
import io.realm.internal.async.RealmAsyncTaskImpl;
import io.realm.log.RealmLog;


/**
 * To cache {@link Realm}, {@link DynamicRealm} instances and related resources.
 * Every thread will share the same {@link Realm} and {@link DynamicRealm} instances which are referred to the same
 * {@link RealmConfiguration}.
 * One {@link RealmCache} is created for each {@link RealmConfiguration}, and it caches all the {@link Realm} and
 * {@link DynamicRealm} instances which are created from the same {@link RealmConfiguration}.
 */
final class RealmCache {

    interface Callback {
        void onResult(int count);
    }

    interface Callback0 {
        void onCall();
    }

    private static class RefAndCount {
        // The Realm instance in this thread.
        private final ThreadLocal<BaseRealm> localRealm = new ThreadLocal<>();
        // How many references to this Realm instance in this thread.
        private final ThreadLocal<Integer> localCount = new ThreadLocal<>();
        // How many threads have instances refer to this configuration.
        private int globalCount = 0;
    }

    private enum RealmCacheType {
        TYPED_REALM,
        DYNAMIC_REALM;

        static RealmCacheType valueOf(Class<? extends BaseRealm> clazz) {
            if (clazz == Realm.class) {
                return TYPED_REALM;
            } else if (clazz == DynamicRealm.class) {
                return DYNAMIC_REALM;
            }

            throw new IllegalArgumentException(WRONG_REALM_CLASS_MESSAGE);
        }
    }

    private static class CreateRealmRunnable<T extends BaseRealm> implements Runnable {
        private final RealmConfiguration configuration;
        private final BaseRealm.InstanceCallback<T> callback;
        private final Class<T> realmClass;
        private final CountDownLatch canReleaseBackgroundInstanceLatch = new CountDownLatch(1);
        private final RealmNotifier notifier;
        // The Future this runnable belongs to.
        private Future future;

        CreateRealmRunnable(RealmNotifier notifier, RealmConfiguration configuration,
                BaseRealm.InstanceCallback<T> callback, Class<T> realmClass) {
            this.configuration = configuration;
            this.realmClass = realmClass;
            this.callback = callback;
            this.notifier = notifier;
        }

        public void setFuture(Future future) {
            this.future = future;
        }

        @Override
        public void run() {
            T instance = null;
            try {
                // First call that will run all schema validation, migrations or initial transactions.
                instance = createRealmOrGetFromCache(configuration, realmClass);
                boolean results = notifier.post(new Runnable() {
                    @Override
                    public void run() {
                        // If the RealmAsyncTask.cancel() is called before, we just return without creating the Realm
                        // instance on the caller thread.
                        // Thread.isInterrupted() cannot be used for checking here since CountDownLatch.await() will
                        // will clear interrupted status.
                        // Using the future to check which this runnable belongs to is to ensure if it is canceled from
                        // the caller thread before, the callback will never be delivered.
                        if (future == null || future.isCancelled()) {
                            canReleaseBackgroundInstanceLatch.countDown();
                            return;
                        }
                        T instanceToReturn = null;
                        Throwable throwable = null;
                        try {
                            // This will run on the caller thread, but since the first `createRealmOrGetFromCache`
                            // should have completed at this point, all expensive initializer functions have already
                            // run.
                            instanceToReturn = createRealmOrGetFromCache(configuration, realmClass);
                        } catch (Throwable e) {
                            throwable = e;
                        } finally {
                            canReleaseBackgroundInstanceLatch.countDown();
                        }
                        if (instanceToReturn != null) {
                            callback.onSuccess(instanceToReturn);
                        } else {
                            // throwable is non-null
                            //noinspection ConstantConditions
                            callback.onError(throwable);
                        }
                    }
                });
                if (!results) {
                    canReleaseBackgroundInstanceLatch.countDown();
                }
                // There is a small chance that the posted runnable cannot be executed because of the thread terminated
                // before the runnable gets fetched from the event queue.
                if (!canReleaseBackgroundInstanceLatch.await(2, TimeUnit.SECONDS)) {
                    RealmLog.warn("Timeout for creating Realm instance in foreground thread in `CreateRealmRunnable` ");
                }
            } catch (InterruptedException e) {
                RealmLog.warn(e, "`CreateRealmRunnable` has been interrupted.");
            } catch (final Throwable e) {
                // DownloadingRealmInterruptedException is treated specially.
                // It async open is canceled, this could interrupt the download, but the user should
                // not care in this case, so just ignore it.
                if (!ObjectServerFacade.getSyncFacadeIfPossible().wasDownloadInterrupted(e)) {
                    RealmLog.error(e, "`CreateRealmRunnable` failed.");
                    notifier.post(new Runnable() {
                        @Override
                        public void run() {
                            callback.onError(e);
                        }
                    });
                }
            } finally {
                if (instance != null) {
                    instance.close();
                }
            }
        }
    }

    private static final String ASYNC_NOT_ALLOWED_MSG =
            "Realm instances cannot be loaded asynchronously on a non-looper thread.";
    private static final String ASYNC_CALLBACK_NULL_MSG =
            "The callback cannot be null.";

    // Separated references and counters for typed Realm and dynamic Realm.
    private final EnumMap<RealmCacheType, RefAndCount> refAndCountMap;

    // Path to the Realm file to identify this cache.
    private final String realmPath;

    // This will be only valid if getTotalGlobalRefCount() > 0.
    // NOTE: We do reset this when globalCount reaches 0, but if exception thrown in doCreateRealmOrGetFromCache at the
    // first time when globalCount == 0, this could have a non-null value but it will be reset when the next
    // doCreateRealmOrGetFromCache is called with globalCount == 0.
    private RealmConfiguration configuration;

    // Realm path will be used to identify different RealmCaches. Different Realm configurations with same path
    // are not allowed and an exception will be thrown when trying to add it to the cache list.
    // A weak ref is used to hold the RealmCache instance. The weak ref entry will be cleared if and only if there
    // is no Realm instance holding a strong ref to it and there is no Realm instance associated it is BEING created.
    private static final List<WeakReference<RealmCache>> cachesList = new ArrayList<WeakReference<RealmCache>>();

    // See leak()
    // isLeaked flag is used to avoid adding strong ref multiple times without iterating the list.
    private final AtomicBoolean isLeaked = new AtomicBoolean(false);
    // Keep strong ref to the leaked RealmCache
    @SuppressWarnings("MismatchedQueryAndUpdateOfCollection")
    private static final Collection<RealmCache> leakedCaches = new ConcurrentLinkedQueue<RealmCache>();

    private static final String DIFFERENT_KEY_MESSAGE = "Wrong key used to decrypt Realm.";
    private static final String WRONG_REALM_CLASS_MESSAGE = "The type of Realm class must be Realm or DynamicRealm.";

    private RealmCache(String path) {
        realmPath = path;
        refAndCountMap = new EnumMap<>(RealmCacheType.class);
        for (RealmCacheType type : RealmCacheType.values()) {
            refAndCountMap.put(type, new RefAndCount());
        }
    }

    private static RealmCache getCache(String realmPath, boolean createIfNotExist) {
        RealmCache cacheToReturn = null;
        synchronized (cachesList) {
            Iterator<WeakReference<RealmCache>> it = cachesList.iterator();

            while (it.hasNext()) {
                RealmCache cache = it.next().get();
                if (cache == null) {
                    // Clear the entry if there is no one holding the RealmCache.
                    it.remove();
                } else if (cache.realmPath.equals(realmPath)) {
                    cacheToReturn = cache;
                }
            }

            if (cacheToReturn == null && createIfNotExist) {
                cacheToReturn = new RealmCache(realmPath);
                cachesList.add(new WeakReference<RealmCache>(cacheToReturn));
            }
        }
        return cacheToReturn;
    }

    static <T extends BaseRealm> RealmAsyncTask createRealmOrGetFromCacheAsync(
            RealmConfiguration configuration, BaseRealm.InstanceCallback<T> callback, Class<T> realmClass) {
        RealmCache cache = getCache(configuration.getPath(), true);
        return cache.doCreateRealmOrGetFromCacheAsync(configuration, callback, realmClass);
    }

    private synchronized <T extends BaseRealm> RealmAsyncTask doCreateRealmOrGetFromCacheAsync(
            RealmConfiguration configuration, BaseRealm.InstanceCallback<T> callback, Class<T> realmClass) {
        Capabilities capabilities = new AndroidCapabilities();
        capabilities.checkCanDeliverNotification(ASYNC_NOT_ALLOWED_MSG);
        //noinspection ConstantConditions
        if (callback == null) {
            throw new IllegalArgumentException(ASYNC_CALLBACK_NULL_MSG);
        }

        // Always create a Realm instance in the background thread even when there are instances existing on current
        // thread. This to ensure that onSuccess will always be called in the following event loop but not current one.
        CreateRealmRunnable<T> createRealmRunnable = new CreateRealmRunnable<T>(
                new AndroidRealmNotifier(null, capabilities), configuration, callback, realmClass);
        Future<?> future = BaseRealm.asyncTaskExecutor.submitTransaction(createRealmRunnable);
        createRealmRunnable.setFuture(future);

        return new RealmAsyncTaskImpl(future, BaseRealm.asyncTaskExecutor);
    }

    /**
     * Creates a new Realm instance or get an existing instance for current thread.
     *
     * @param configuration {@link RealmConfiguration} will be used to create or get the instance.
     * @param realmClass class of {@link Realm} or {@link DynamicRealm} to be created in or gotten from the cache.
     * @return the {@link Realm} or {@link DynamicRealm} instance.
     */
    static <E extends BaseRealm> E createRealmOrGetFromCache(RealmConfiguration configuration,
            Class<E> realmClass) {
        RealmCache cache = getCache(configuration.getPath(), true);

        return cache.doCreateRealmOrGetFromCache(configuration, realmClass);
    }

    private synchronized <E extends BaseRealm> E doCreateRealmOrGetFromCache(RealmConfiguration configuration,
            Class<E> realmClass) {

        RefAndCount refAndCount = refAndCountMap.get(RealmCacheType.valueOf(realmClass));
        boolean firstRealmInstanceInProcess = (getTotalGlobalRefCount() == 0);
        boolean realmFileIsBeingCreated = !configuration.realmExists();

        if (firstRealmInstanceInProcess) {
            copyAssetFileIfNeeded(configuration);
            OsSharedRealm sharedRealm = null;
            try {
                if (configuration.isSyncConfiguration()) {
                    // If waitForInitialRemoteData() was enabled, we need to make sure that all data is downloaded
                    // before proceeding. We need to open the Realm instance first to start any potential underlying
                    // SyncSession so this will work.
                    if (realmFileIsBeingCreated) {

                        // Manually create the Java session wrapper session as this might otherwise
                        // not be created
                        OsRealmConfig osConfig = new OsRealmConfig.Builder(configuration).build();
                        ObjectServerFacade.getSyncFacadeIfPossible().wrapObjectStoreSessionIfRequired(osConfig);

                        if (ObjectServerFacade.getSyncFacadeIfPossible().isPartialRealm(configuration)) {
                            // Partial Realms are not supported by async open yet, so continue to
                            // use the old way of opening those Realms.
                            sharedRealm = OsSharedRealm.getInstance(configuration);
                            try {
                                ObjectServerFacade.getSyncFacadeIfPossible().downloadInitialRemoteChanges(configuration);
                            } catch (Throwable t) {
                                // If an error happened while downloading initial data, we need to reset the file so we can
                                // download it again on the next attempt.
                                sharedRealm.close();
                                sharedRealm = null;
                                deleteRealmFileOnDisk(configuration);
                                throw t;
                            }
                        } else {
                            // Fully synchronized Realms are supported by AsyncOpen
                            ObjectServerFacade.getSyncFacadeIfPossible().downloadInitialRemoteChanges(configuration);
                        }
                    }
<<<<<<< HEAD
=======
                } else {
                    if (!realmFileIsBeingCreated) {
                        // Primary key problem only exists before we release sync.
                        sharedRealm = OsSharedRealm.getInstance(configuration);
                        Table.migratePrimaryKeyTableIfNeeded(sharedRealm);
                    }
>>>>>>> 92c239ca
                }
            } finally {
                if (sharedRealm != null) {
                    sharedRealm.close();
                }
            }

            // We are holding the lock, and we can set the valid configuration since there is no global ref to it.
            this.configuration = configuration;
        } else {
            // Throws exception if validation failed.
            validateConfiguration(configuration);
        }

        if (refAndCount.localRealm.get() == null) {
            // Creates a new local Realm instance
            BaseRealm realm;

            if (realmClass == Realm.class) {
                // RealmMigrationNeededException might be thrown here.
                realm = Realm.createInstance(this);

                // If `waitForInitialRemoteData` data is set, we also want to ensure that all subscriptions
                // are fully ACTIVE before proceeding. Most of the Realm is initialized during a write
                // transaction. So we cannot download subscription data until all other initializers have run.
                // At this point we also have access to all normal APIs as the schema is fully initialized.
                synchronizeInitialSubscriptionsIfNeeded((Realm) realm, realmFileIsBeingCreated);

            } else if (realmClass == DynamicRealm.class) {
                realm = DynamicRealm.createInstance(this);
            } else {
                throw new IllegalArgumentException(WRONG_REALM_CLASS_MESSAGE);
            }

            // The Realm instance has been created without exceptions. Cache and reference count can be updated now.
            refAndCount.localRealm.set(realm);
            refAndCount.localCount.set(0);

            // This is the first instance in current thread, increase the global count.
            refAndCount.globalCount++;
        }

        Integer refCount = refAndCount.localCount.get();
        refAndCount.localCount.set(refCount + 1);

        //noinspection unchecked
        return (E) refAndCount.localRealm.get();
    }

    /**
     * Synchronize all initial subscriptions to disk (if needed).
     *
     * If activating the subscriptions fails for a new Realm file, the file will be deleted so a new
     * attempt can be done later. Old Realm files will be left alone.
     *
     * This method is not threadsafe. Synchronization should happen outside it.
     *
     * @param realm Realm instance to synchronize instances for. It is safe to close this Realm if an exception is thrown.
     * @param  {@code true} if the file existed on disk before trying to open the Realm.
     */
    private static void synchronizeInitialSubscriptionsIfNeeded(Realm realm, boolean realmFileIsBeingCreated) {
        if (realmFileIsBeingCreated) {
            try {
                ObjectServerFacade.getSyncFacadeIfPossible().downloadInitialSubscriptions(realm);
            } catch (Throwable t) {
                realm.close();
                deleteRealmFileOnDisk(realm.getConfiguration());
            }
        }
    }

    /**
     * Attempts to delete the underlying Realm. Any errors happening here will just be
     * outputted to logcat instead of thrown as this method is only called from other exception
     * handlers which have more important exceptions to show to the user.
     *
     * This method is not threadsafe. Synchronization should happen outside it.
     */
    private static void deleteRealmFileOnDisk(RealmConfiguration configuration) {
        // FIXME: We don't have a way to ensure that the Realm instance on client thread has been closed for now.
        // https://github.com/realm/realm-java/issues/5416
        int attempts = 5;
        boolean success = false;
        while (attempts > 0 && !success) {
            try {
                success = BaseRealm.deleteRealm(configuration);
            } catch (IllegalStateException e) {
                attempts--;
                RealmLog.warn("Sync server still holds a reference to the Realm. It cannot be deleted. Retrying " + attempts + " more times");
                if (attempts > 0) {
                    SystemClock.sleep(15);
                }
            }
        }

        if (!success) {
            RealmLog.error("Failed to delete the underlying Realm file: " + configuration.getPath());
        }
    }

    /**
     * Releases a given {@link Realm} or {@link DynamicRealm} from cache. The instance will be closed by this method
     * if there is no more local reference to this Realm instance in current Thread.
     *
     * @param realm Realm instance to be released from cache.
     */
    synchronized void release(BaseRealm realm) {
        String canonicalPath = realm.getPath();
        RefAndCount refAndCount = refAndCountMap.get(RealmCacheType.valueOf(realm.getClass()));
        Integer refCount = refAndCount.localCount.get();
        if (refCount == null) {
            refCount = 0;
        }

        if (refCount <= 0) {
            RealmLog.warn("%s has been closed already. refCount is %s", canonicalPath, refCount);
            return;
        }

        // Decreases the local counter.
        refCount -= 1;

        if (refCount == 0) {
            // The last instance in this thread.
            // Clears local ref & counter.
            refAndCount.localCount.set(null);
            refAndCount.localRealm.set(null);

            // Clears global counter.
            refAndCount.globalCount--;
            if (refAndCount.globalCount < 0) {
                // Should never happen.
                throw new IllegalStateException("Global reference counter of Realm" + canonicalPath +
                        " got corrupted.");
            }

            // No more local reference to this Realm in current thread, close the instance.
            realm.doClose();

            // No more instance of typed Realm and dynamic Realm.
            if (getTotalGlobalRefCount() == 0) {
                // We keep the cache in the caches list even when its global counter reaches 0. It will be reused when
                // next time a Realm instance with the same path is opened. By not removing it, the lock on
                // cachesList is not needed here.
                configuration = null;
                ObjectServerFacade.getFacade(realm.getConfiguration().isSyncConfiguration())
                        .realmClosed(realm.getConfiguration());
            }

        } else {
            refAndCount.localCount.set(refCount);
        }
    }

    /**
     * Makes sure that the new configuration doesn't clash with any cached configurations for the
     * Realm.
     *
     * @throws IllegalArgumentException if the new configuration isn't valid.
     */
    private void validateConfiguration(RealmConfiguration newConfiguration) {
        if (configuration.equals(newConfiguration)) {
            // Same configuration objects.
            return;
        }

        // Checks that encryption keys aren't different. key is not in RealmConfiguration's toString.
        if (!Arrays.equals(configuration.getEncryptionKey(), newConfiguration.getEncryptionKey())) {
            throw new IllegalArgumentException(DIFFERENT_KEY_MESSAGE);
        } else {
            // A common problem is that people are forgetting to override `equals` in their custom migration class.
            // Tries to detect this problem specifically so we can throw a better error message.
            RealmMigration newMigration = newConfiguration.getMigration();
            RealmMigration oldMigration = configuration.getMigration();
            if (oldMigration != null
                    && newMigration != null
                    && oldMigration.getClass().equals(newMigration.getClass())
                    && !newMigration.equals(oldMigration)) {
                throw new IllegalArgumentException("Configurations cannot be different if used to open the same file. " +
                        "The most likely cause is that equals() and hashCode() are not overridden in the " +
                        "migration class: " + newConfiguration.getMigration().getClass().getCanonicalName());
            }

            throw new IllegalArgumentException("Configurations cannot be different if used to open the same file. " +
                    "\nCached configuration: \n" + configuration +
                    "\n\nNew configuration: \n" + newConfiguration);
        }
    }

    /**
     * Runs the callback function with the total reference count of {@link Realm} and {@link DynamicRealm} who refer to
     * the given {@link RealmConfiguration}.
     *
     * @param configuration the {@link RealmConfiguration} of {@link Realm} or {@link DynamicRealm}.
     * @param callback the callback will be executed with the global reference count.
     */
    static void invokeWithGlobalRefCount(RealmConfiguration configuration, Callback callback) {
        // NOTE: Although getCache is locked on the cacheMap, this whole method needs to be lock with it as
        // well. Since we need to ensure there is no Realm instance can be opened when this method is called (for
        // deleteRealm).
        // Recursive lock cannot be avoided here.
        synchronized (cachesList) {
            RealmCache cache = getCache(configuration.getPath(), false);
            if (cache == null) {
                callback.onResult(0);
                return;
            }
            cache.doInvokeWithGlobalRefCount(callback);
        }
    }

    private synchronized void doInvokeWithGlobalRefCount(Callback callback) {
        callback.onResult(getTotalGlobalRefCount());
    }

    /**
     * Runs the callback function with synchronization on {@link RealmCache}.
     *
     * @param callback the callback will be executed.
     */
    synchronized void invokeWithLock(Callback0 callback) {
        callback.onCall();
    }

    /**
     * Copies Realm database file from Android asset directory to the directory given in the {@link RealmConfiguration}.
     * Copy is performed only at the first time when there is no Realm database file.
     *
     * WARNING: This method is not thread-safe so external synchronization is required before using it.
     *
     * @param configuration configuration object for Realm instance.
     * @throws RealmFileException if copying the file fails.
     */
    private static void copyAssetFileIfNeeded(final RealmConfiguration configuration) {
        final File realmFileFromAsset = configuration.hasAssetFile() ?
                new File(configuration.getRealmDirectory(), configuration.getRealmFileName())
                : null;
        final String syncServerCertificateAssetName = ObjectServerFacade.getFacade(
                configuration.isSyncConfiguration()).getSyncServerCertificateAssetName(configuration);
        final boolean certFileExists = !Util.isEmptyString(syncServerCertificateAssetName);

        if (realmFileFromAsset!= null || certFileExists) {
            OsObjectStore.callWithLock(configuration, new Runnable() {
                @Override
                public void run() {
                    if (realmFileFromAsset != null) {
                        copyFileIfNeeded(configuration.getAssetFilePath(), realmFileFromAsset);
                    }

                    // Copy Sync Server certificate path if available
                    if (certFileExists) {
                        String syncServerCertificateFilePath = ObjectServerFacade.getFacade(
                                configuration.isSyncConfiguration()).getSyncServerCertificateFilePath(configuration);

                        File certificateFile = new File(syncServerCertificateFilePath);
                        copyFileIfNeeded(syncServerCertificateAssetName, certificateFile);
                    }
                }
            });
        }
    }

    private static void copyFileIfNeeded(String assetFileName, File file) {
        if (file.exists()) {
            return;
        }

        IOException exceptionWhenClose = null;
        InputStream inputStream = null;
        FileOutputStream outputStream = null;
        try {
            inputStream = BaseRealm.applicationContext.getAssets().open(assetFileName);
            if (inputStream == null) {
                throw new RealmFileException(RealmFileException.Kind.ACCESS_ERROR,
                        "Invalid input stream to the asset file: " + assetFileName);
            }

            outputStream = new FileOutputStream(file);
            byte[] buf = new byte[4096];
            int bytesRead;
            while ((bytesRead = inputStream.read(buf)) > -1) {
                outputStream.write(buf, 0, bytesRead);
            }
        } catch (IOException e) {
            throw new RealmFileException(RealmFileException.Kind.ACCESS_ERROR,
                    "Could not resolve the path to the asset file: " + assetFileName, e);
        } finally {
            if (inputStream != null) {
                try {
                    inputStream.close();
                } catch (IOException e) {
                    exceptionWhenClose = e;
                }
            }
            if (outputStream != null) {
                try {
                    outputStream.close();
                } catch (IOException e) {
                    // Ignores this one if there was an exception when close inputStream.
                    if (exceptionWhenClose == null) {
                        exceptionWhenClose = e;
                    }
                }
            }
        }

        // No other exception has been thrown, only the exception when close. So, throw it.
        if (exceptionWhenClose != null) {
            throw new RealmFileException(RealmFileException.Kind.ACCESS_ERROR, exceptionWhenClose);
        }
    }

    static int getLocalThreadCount(RealmConfiguration configuration) {
        RealmCache cache = getCache(configuration.getPath(), false);
        if (cache == null) {
            return 0;
        }

        // Access local ref count only, no need to by synchronized.
        int totalRefCount = 0;
        for (RefAndCount refAndCount : cache.refAndCountMap.values()) {
            Integer localCount = refAndCount.localCount.get();
            totalRefCount += (localCount != null) ? localCount : 0;
        }
        return totalRefCount;
    }

    public RealmConfiguration getConfiguration() {
        return configuration;
    }

    /**
     * @return the total global ref count.
     */
    private int getTotalGlobalRefCount() {
        int totalRefCount = 0;
        for (RefAndCount refAndCount : refAndCountMap.values()) {
            totalRefCount += refAndCount.globalCount;
        }

        return totalRefCount;
    }

    /**
     * If a Realm instance is GCed but `Realm.close()` is not called before, we still want to track the cache for
     * debugging. Adding them to the list to keep the strong ref of the cache to prevent the cache gets GCed.
     */
    void leak() {
        if (!isLeaked.getAndSet(true)) {
            leakedCaches.add(this);
        }
    }
}<|MERGE_RESOLUTION|>--- conflicted
+++ resolved
@@ -326,15 +326,6 @@
                             ObjectServerFacade.getSyncFacadeIfPossible().downloadInitialRemoteChanges(configuration);
                         }
                     }
-<<<<<<< HEAD
-=======
-                } else {
-                    if (!realmFileIsBeingCreated) {
-                        // Primary key problem only exists before we release sync.
-                        sharedRealm = OsSharedRealm.getInstance(configuration);
-                        Table.migratePrimaryKeyTableIfNeeded(sharedRealm);
-                    }
->>>>>>> 92c239ca
                 }
             } finally {
                 if (sharedRealm != null) {
