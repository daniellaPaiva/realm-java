--- conflicted
+++ resolved
@@ -135,11 +135,6 @@
     private final ClassCollection classCollection = new ClassCollection();
     private ModuleMetaData moduleMetaData;
 
-<<<<<<< HEAD
-=======
-    // List of all fields maintained by Realm (RealmResults)
-    private final Set<ClassMetaData> classesToValidate = new LinkedHashSet<ClassMetaData>();
->>>>>>> 0c657329
     // List of backlinks
     private final Set<Backlink> backlinksToValidate = new HashSet<Backlink>();
 
