--- conflicted
+++ resolved
@@ -49,11 +49,7 @@
     compile "org.jetbrains.kotlin:kotlin-stdlib:${kotlin_version}"
     compile "org.jetbrains.kotlin:kotlin-reflect:${kotlin_version}"
     compile 'org.jetbrains.anko:anko-sdk15:0.7.2'
-<<<<<<< HEAD
-    compile "io.realm:realm-android-library:${version}"
-=======
     compile "io.realm:realm-android-library:${version}@aar"
->>>>>>> bb1ef161
     compile "io.realm:realm-annotations:${version}"
     kapt "io.realm:realm-annotations-processor:${version}"
 }