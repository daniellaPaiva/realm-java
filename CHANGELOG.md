--- conflicted
+++ resolved
@@ -1,22 +1,21 @@
-<<<<<<< HEAD
+## 4.2.0 (YYYY-MM-DD)
+
+### Breaking Changes
+
+### Enhancements
+
+### Bug Fixes
+
+### Interal
+
+### Credits
+
+
 ## 4.1.1 (YYYY-MM-DD)
 
 ## Bug Fixes
 
 # Fixed the compile warnings of using deprecated method `RealmProxyMediator.getTableName()` in generated mediator classes (#5455).
-=======
-## 4.2.0 (YYYY-MM-DD)
-
-### Breaking Changes
-
-### Enhancements
-
-### Bug Fixes
-
-### Interal
-
-### Credits
->>>>>>> 6e0710a9
 
 
 ## 4.1.0 (2017-10-20)
